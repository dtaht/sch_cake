/* COMMON Applications Kept Enhanced (CAKE) discipline - version 5
 *
 * Copyright (C) 2014-2017 Jonathan Morton <chromatix99@gmail.com>
 * Copyright (C) 2015-2017 Toke Høiland-Jørgensen <toke@toke.dk>
 * Copyright (C) 2014-2017 Dave Täht <dave.taht@gmail.com>
 * Copyright (C) 2015-2017 Sebastian Moeller <moeller0@gmx.de>
 * (C) 2015-2017 Kevin Darbyshire-Bryant <kevin@darbyshire-bryant.me.uk>
 * Copyright (C) 2017 Ryan Mounce <ryan@mounce.com.au>
 *
 * Redistribution and use in source and binary forms, with or without
 * modification, are permitted provided that the following conditions
 * are met:
 * 1. Redistributions of source code must retain the above copyright
 *	notice, this list of conditions, and the following disclaimer,
 *	without modification.
 * 2. Redistributions in binary form must reproduce the above copyright
 *	notice, this list of conditions and the following disclaimer in the
 *	documentation and/or other materials provided with the distribution.
 * 3. The names of the authors may not be used to endorse or promote products
 *	derived from this software without specific prior written permission.
 *
 * Alternatively, provided that this notice is retained in full, this
 * software may be distributed under the terms of the GNU General
 * Public License ("GPL") version 2, in which case the provisions of the
 * GPL apply INSTEAD OF those given above.
 *
 * THIS SOFTWARE IS PROVIDED BY THE COPYRIGHT HOLDERS AND CONTRIBUTORS
 * "AS IS" AND ANY EXPRESS OR IMPLIED WARRANTIES, INCLUDING, BUT NOT
 * LIMITED TO, THE IMPLIED WARRANTIES OF MERCHANTABILITY AND FITNESS FOR
 * A PARTICULAR PURPOSE ARE DISCLAIMED. IN NO EVENT SHALL THE COPYRIGHT
 * OWNER OR CONTRIBUTORS BE LIABLE FOR ANY DIRECT, INDIRECT, INCIDENTAL,
 * SPECIAL, EXEMPLARY, OR CONSEQUENTIAL DAMAGES (INCLUDING, BUT NOT
 * LIMITED TO, PROCUREMENT OF SUBSTITUTE GOODS OR SERVICES; LOSS OF USE,
 * DATA, OR PROFITS; OR BUSINESS INTERRUPTION) HOWEVER CAUSED AND ON ANY
 * THEORY OF LIABILITY, WHETHER IN CONTRACT, STRICT LIABILITY, OR TORT
 * (INCLUDING NEGLIGENCE OR OTHERWISE) ARISING IN ANY WAY OUT OF THE USE
 * OF THIS SOFTWARE, EVEN IF ADVISED OF THE POSSIBILITY OF SUCH
 * DAMAGE.
 *
 */

#include <linux/module.h>
#include <linux/types.h>
#include <linux/kernel.h>
#include <linux/jiffies.h>
#include <linux/string.h>
#include <linux/in.h>
#include <linux/errno.h>
#include <linux/init.h>
#include <linux/skbuff.h>
#include <linux/jhash.h>
#include <linux/slab.h>
#include <linux/vmalloc.h>
#include <linux/reciprocal_div.h>
#include <net/netlink.h>
#include <linux/version.h>
#include "pkt_sched.h"
#include <linux/if_vlan.h>
#include <net/tcp.h>
#if LINUX_VERSION_CODE < KERNEL_VERSION(4, 2, 0)
#include <net/flow_keys.h>
#else
#include <net/flow_dissector.h>
#endif
#include "cobalt.c"

#if defined(CONFIG_NF_CONNTRACK) || defined(CONFIG_NF_CONNTRACK_MODULE)
#include <net/netfilter/nf_conntrack_core.h>
#include <net/netfilter/nf_conntrack_zones.h>
#include <net/netfilter/nf_conntrack.h>
#endif

#if (KERNEL_VERSION(4, 4, 11) > LINUX_VERSION_CODE) || ((KERNEL_VERSION(4, 5, 0) <= LINUX_VERSION_CODE) && (KERNEL_VERSION(4, 5, 5) > LINUX_VERSION_CODE))
#define qdisc_tree_reduce_backlog(_a, _b, _c) qdisc_tree_decrease_qlen(_a, _b)
#endif

/* The CAKE Principles:
 *		   (or, how to have your cake and eat it too)
 *
 * This is a combination of several shaping, AQM and FQ techniques into one
 * easy-to-use package:
 *
 * - An overall bandwidth shaper, to move the bottleneck away from dumb CPE
 *   equipment and bloated MACs.  This operates in deficit mode (as in sch_fq),
 *   eliminating the need for any sort of burst parameter (eg. token bucket
 *   depth).  Burst support is limited to that necessary to overcome scheduling
 *   latency.
 *
 * - A Diffserv-aware priority queue, giving more priority to certain classes,
 *   up to a specified fraction of bandwidth.  Above that bandwidth threshold,
 *   the priority is reduced to avoid starving other tins.
 *
 * - Each priority tin has a separate Flow Queue system, to isolate traffic
 *   flows from each other.  This prevents a burst on one flow from increasing
 *   the delay to another.  Flows are distributed to queues using a
 *   set-associative hash function.
 *
 * - Each queue is actively managed by Codel.  This serves flows fairly, and
 *   signals congestion early via ECN (if available) and/or packet drops, to
 *   keep latency low.  The codel parameters are auto-tuned based on the
 *   bandwidth setting, as is necessary at low bandwidths.
 *
 * The configuration parameters are kept deliberately simple for ease of use.
 * Everything has sane defaults.  Complete generality of configuration is *not*
 * a goal.
 *
 * The priority queue operates according to a weighted DRR scheme, combined with
 * a bandwidth tracker which reuses the shaper logic to detect which side of the
 * bandwidth sharing threshold the tin is operating.  This determines whether a
 * priority-based weight (high) or a bandwidth-based weight (low) is used for
 * that tin in the current pass.
 *
 * This qdisc incorporates much of Eric Dumazet's fq_codel code, which he kindly
 * granted us permission to use, which we customised for use as an integrated
 * subordinate.  See sch_fq_codel.c for details of operation.
 */

#define CAKE_SET_WAYS (8)
#define CAKE_MAX_TINS (8)
#define CAKE_QUEUES (1024)

#ifndef CAKE_VERSION
#define CAKE_VERSION "unknown"
#endif
static char *cake_version __attribute__((used)) = "Cake version: "
		CAKE_VERSION;

enum {
	CAKE_SET_NONE = 0,
	CAKE_SET_SPARSE,
	CAKE_SET_SPARSE_WAIT, /* counted in SPARSE, actually in BULK */
	CAKE_SET_BULK,
	CAKE_SET_DECAYING
};

struct cake_flow {
	/* this stuff is all needed per-flow at dequeue time */
	struct sk_buff	  *head;
	struct sk_buff	  *tail;
	struct sk_buff	  *ackcheck;
	struct list_head  flowchain;
	s32		  deficit;
	struct cobalt_vars cvars;
	u16		  srchost; /* index into cake_host table */
	u16		  dsthost;
	u8		  set;
}; /* please try to keep this structure <= 64 bytes */

struct cake_host {
	u32 srchost_tag;
	u32 dsthost_tag;
	u16 srchost_refcnt;
	u16 dsthost_refcnt;
	u32 pad;
};

struct cake_heap_entry {
	u16 t:3, b:10;
};

struct cake_tin_data {
	struct cake_flow flows[CAKE_QUEUES];
	u32	backlogs[CAKE_QUEUES];
	u32	tags[CAKE_QUEUES]; /* for set association */
	u16	overflow_idx[CAKE_QUEUES];
	struct cake_host hosts[CAKE_QUEUES]; /* for triple isolation */
	u32	perturbation;
	u16	flow_quantum;

	struct cobalt_params cparams;
	u32	drop_overlimit;
	u16	bulk_flow_count;
	u16	sparse_flow_count;
	u16	decaying_flow_count;
	u16	unresponsive_flow_count;

	u16	max_skblen;

	struct list_head new_flows;
	struct list_head old_flows;
	struct list_head decaying_flows;

	/* time_next = time_this + ((len * rate_ns) >> rate_shft) */
	u64	tin_time_next_packet;
	u32	tin_rate_ns;
	u32	tin_rate_bps;
	u16	tin_rate_shft;

	u16	tin_quantum_prio;
	u16	tin_quantum_band;
	s32	tin_deficit;
	u32	tin_backlog;
	u32	tin_dropped;
	u32	tin_ecn_mark;

	u32	packets;
	u64	bytes;

	u32	ack_drops;

	/* moving averages */
	cobalt_time_t avge_delay;
	cobalt_time_t peak_delay;
	cobalt_time_t base_delay;

	/* hash function stats */
	u32	way_directs;
	u32	way_hits;
	u32	way_misses;
	u32	way_collisions;
}; /* number of tins is small, so size of this struct doesn't matter much */

struct cake_sched_data {
	struct cake_tin_data *tins;

	struct cake_heap_entry overflow_heap[CAKE_QUEUES * CAKE_MAX_TINS];
	u16		overflow_timeout;

	u16		tin_cnt;
	u8		tin_mode;
	u8		flow_mode;

	/* time_next = time_this + ((len * rate_ns) >> rate_shft) */
	u16		rate_shft;
	u64		time_next_packet;
	u64		failsafe_next_packet;
	u32		rate_ns;
	u32		rate_bps;
	u16		rate_flags;
	s16		rate_overhead;
	u16		rate_mpu;
	u32		interval;
	u32		target;

	/* resource tracking */
	u32		buffer_used;
	u32		buffer_max_used;
	u32		buffer_limit;
	u32		buffer_config_limit;

	/* indices for dequeue */
	u16		cur_tin;
	u16		cur_flow;

	struct qdisc_watchdog watchdog;
	const u8	*tin_index;
	const u8	*tin_order;

	/* bandwidth capacity estimate */
	u64		last_packet_time;
	u64		avg_packet_interval;
	u64		avg_window_begin;
	u32		avg_window_bytes;
	u32		avg_peak_bandwidth;
	u64		last_reconfig_time;
};

enum {
	CAKE_MODE_BESTEFFORT = 1,
	CAKE_MODE_PRECEDENCE,
	CAKE_MODE_DIFFSERV8,
	CAKE_MODE_DIFFSERV4,
	CAKE_MODE_LLT,
	CAKE_MODE_DIFFSERV3,
	CAKE_MODE_MAX
};

enum {
	CAKE_FLAG_ATM = 0x0001,
	CAKE_FLAG_PTM = 0x0002,
	CAKE_FLAG_AUTORATE_INGRESS = 0x0010,
	CAKE_FLAG_INGRESS = 0x0040,
	CAKE_FLAG_WASH = 0x0100,
	CAKE_FLAG_ACK_FILTER = 0x0200,
	CAKE_FLAG_ACK_AGGRESSIVE = 0x0400
};

enum {
	CAKE_FLOW_NONE = 0,
	CAKE_FLOW_SRC_IP,
	CAKE_FLOW_DST_IP,
	CAKE_FLOW_HOSTS,    /* = CAKE_FLOW_SRC_IP | CAKE_FLOW_DST_IP */
	CAKE_FLOW_FLOWS,
	CAKE_FLOW_DUAL_SRC, /* = CAKE_FLOW_SRC_IP | CAKE_FLOW_FLOWS */
	CAKE_FLOW_DUAL_DST, /* = CAKE_FLOW_DST_IP | CAKE_FLOW_FLOWS */
	CAKE_FLOW_TRIPLE,   /* = CAKE_FLOW_HOSTS  | CAKE_FLOW_FLOWS */
	CAKE_FLOW_MAX,
	CAKE_FLOW_NAT_FLAG = 64
};

static u16 quantum_div[CAKE_QUEUES + 1] = {0};

/* Diffserv lookup tables */

static const u8 precedence[] = {0, 0, 0, 0, 0, 0, 0, 0,
				1, 1, 1, 1, 1, 1, 1, 1,
				2, 2, 2, 2, 2, 2, 2, 2,
				3, 3, 3, 3, 3, 3, 3, 3,
				4, 4, 4, 4, 4, 4, 4, 4,
				5, 5, 5, 5, 5, 5, 5, 5,
				6, 6, 6, 6, 6, 6, 6, 6,
				7, 7, 7, 7, 7, 7, 7, 7,
				};

static const u8 diffserv_llt[] = {1, 0, 0, 1, 2, 2, 1, 1,
				3, 1, 1, 1, 1, 1, 1, 1,
				1, 1, 1, 1, 1, 1, 1, 1,
				1, 1, 1, 1, 1, 1, 1, 1,
				1, 1, 1, 1, 1, 1, 1, 1,
				1, 1, 1, 1, 2, 1, 2, 1,
				4, 1, 1, 1, 1, 1, 1, 1,
				4, 1, 1, 1, 1, 1, 1, 1,
				};

static const u8 diffserv8[] = {2, 5, 1, 2, 4, 2, 2, 2,
			       0, 2, 1, 2, 1, 2, 1, 2,
			       5, 2, 4, 2, 4, 2, 4, 2,
				3, 2, 3, 2, 3, 2, 3, 2,
				6, 2, 3, 2, 3, 2, 3, 2,
				6, 2, 2, 2, 6, 2, 6, 2,
				7, 2, 2, 2, 2, 2, 2, 2,
				7, 2, 2, 2, 2, 2, 2, 2,
				};

static const u8 diffserv4[] = {1, 2, 1, 1, 2, 1, 1, 1,
			       0, 1, 1, 1, 1, 1, 1, 1,
				2, 1, 2, 1, 2, 1, 2, 1,
				2, 1, 2, 1, 2, 1, 2, 1,
				3, 1, 2, 1, 2, 1, 2, 1,
				3, 1, 1, 1, 3, 1, 3, 1,
				3, 1, 1, 1, 1, 1, 1, 1,
				3, 1, 1, 1, 1, 1, 1, 1,
				};

static const u8 diffserv3[] = {1, 1, 1, 1, 2, 1, 1, 1,
			       0, 1, 1, 1, 1, 1, 1, 1,
				1, 1, 1, 1, 1, 1, 1, 1,
				1, 1, 1, 1, 1, 1, 1, 1,
				1, 1, 1, 1, 1, 1, 1, 1,
				1, 1, 1, 1, 2, 1, 2, 1,
				2, 1, 1, 1, 1, 1, 1, 1,
				2, 1, 1, 1, 1, 1, 1, 1,
				};

static const u8 besteffort[] = {0, 0, 0, 0, 0, 0, 0, 0,
				0, 0, 0, 0, 0, 0, 0, 0,
				0, 0, 0, 0, 0, 0, 0, 0,
				0, 0, 0, 0, 0, 0, 0, 0,
				0, 0, 0, 0, 0, 0, 0, 0,
				0, 0, 0, 0, 0, 0, 0, 0,
				0, 0, 0, 0, 0, 0, 0, 0,
				0, 0, 0, 0, 0, 0, 0, 0,
				};

/* tin priority order, ascending */
static const u8 normal_order[] = {0, 1, 2, 3, 4, 5, 6, 7};
static const u8 bulk_order[] = {1, 0, 2, 3};

#if defined(CONFIG_NF_CONNTRACK) || defined(CONFIG_NF_CONNTRACK_MODULE)

#if KERNEL_VERSION(4, 0, 0) > LINUX_VERSION_CODE
#define tc_skb_protocol(_skb) \
(vlan_tx_tag_present(_skb) ? _skb->vlan_proto : _skb->protocol)
#endif

static inline void cake_update_flowkeys(struct flow_keys *keys,
					const struct sk_buff *skb)
{
	enum ip_conntrack_info ctinfo;
	bool rev = false;

	struct nf_conn *ct;
	const struct nf_conntrack_tuple *tuple;

	if (tc_skb_protocol(skb) != htons(ETH_P_IP))
		return;

	ct = nf_ct_get(skb, &ctinfo);
	if (ct) {
		tuple = nf_ct_tuple(ct, CTINFO2DIR(ctinfo));
	} else {
		const struct nf_conntrack_tuple_hash *hash;
		struct nf_conntrack_tuple srctuple;

#if KERNEL_VERSION(4, 4, 0) > LINUX_VERSION_CODE
		if (!nf_ct_get_tuplepr(skb, skb_network_offset(skb),
				       NFPROTO_IPV4, &srctuple))
#else
		if (!nf_ct_get_tuplepr(skb, skb_network_offset(skb),
				       NFPROTO_IPV4, dev_net(skb->dev),
				       &srctuple))
#endif
			return;

#if KERNEL_VERSION(4, 3, 0) > LINUX_VERSION_CODE
		hash = nf_conntrack_find_get(dev_net(skb->dev),
					     NF_CT_DEFAULT_ZONE,
					     &srctuple);
#else
		hash = nf_conntrack_find_get(dev_net(skb->dev),
					     &nf_ct_zone_dflt,
					     &srctuple);
#endif
		if (!hash)
			return;

		rev = true;
		ct = nf_ct_tuplehash_to_ctrack(hash);
		tuple = nf_ct_tuple(ct, !hash->tuple.dst.dir);
	}

#if KERNEL_VERSION(4, 2, 0) > LINUX_VERSION_CODE
	keys->src = rev ? tuple->dst.u3.ip : tuple->src.u3.ip;
	keys->dst = rev ? tuple->src.u3.ip : tuple->dst.u3.ip;
#else
	keys->addrs.v4addrs.src = rev ? tuple->dst.u3.ip : tuple->src.u3.ip;
	keys->addrs.v4addrs.dst = rev ? tuple->src.u3.ip : tuple->dst.u3.ip;
#endif

#if KERNEL_VERSION(4, 2, 0) > LINUX_VERSION_CODE
	if (keys->ports) {
		keys->port16[0] = rev ? tuple->dst.u.all : tuple->src.u.all;
		keys->port16[1] = rev ? tuple->src.u.all : tuple->dst.u.all;
	}
#else
	if (keys->ports.ports) {
		keys->ports.src = rev ? tuple->dst.u.all : tuple->src.u.all;
		keys->ports.dst = rev ? tuple->src.u.all : tuple->dst.u.all;
	}
#endif
	if (rev)
		nf_ct_put(ct);
}
#else
static inline void cake_update_flowkeys(struct flow_keys *keys,
					const struct sk_buff *skb)
{
	/* There is nothing we can do here without CONNTRACK */
}
#endif

static inline u32
cake_hash(struct cake_tin_data *q, const struct sk_buff *skb, int flow_mode)
{
#if KERNEL_VERSION(4, 2, 0) > LINUX_VERSION_CODE
	struct flow_keys keys;
#else
	struct flow_keys keys, host_keys;
#endif
	u32 flow_hash = 0, srchost_hash, dsthost_hash;
	u16 reduced_hash, srchost_idx, dsthost_idx;

	if (unlikely(flow_mode == CAKE_FLOW_NONE))
		return 0;

#if KERNEL_VERSION(4, 2, 0) > LINUX_VERSION_CODE
	skb_flow_dissect(skb, &keys);

	if (flow_mode & CAKE_FLOW_NAT_FLAG)
		cake_update_flowkeys(&keys, skb);

	srchost_hash = jhash_1word((__force u32)keys.src, q->perturbation);
	dsthost_hash = jhash_1word((__force u32)keys.dst, q->perturbation);

	if (flow_mode & CAKE_FLOW_FLOWS) {
		flow_hash = jhash_3words(
			(__force u32)keys.dst,
			(__force u32)keys.src ^ keys.ip_proto,
			(__force u32)keys.ports, q->perturbation);
	}
#else

/* Linux kernel 4.2.x have skb_flow_dissect_flow_keys which takes only 2
 * arguments
 */
#if (KERNEL_VERSION(4, 2, 0) <= LINUX_VERSION_CODE) && (KERNEL_VERSION(4, 3, 0) >  LINUX_VERSION_CODE)
	skb_flow_dissect_flow_keys(skb, &keys);
#else
	skb_flow_dissect_flow_keys(skb, &keys,
				   FLOW_DISSECTOR_F_STOP_AT_FLOW_LABEL);
#endif

	if (flow_mode & CAKE_FLOW_NAT_FLAG)
		cake_update_flowkeys(&keys, skb);

	/* flow_hash_from_keys() sorts the addresses by value, so we have
	 * to preserve their order in a separate data structure to treat
	 * src and dst host addresses as independently selectable.
	 */
	host_keys = keys;
	host_keys.ports.ports     = 0;
	host_keys.basic.ip_proto  = 0;
	host_keys.keyid.keyid     = 0;
#if LINUX_VERSION_CODE < KERNEL_VERSION(4, 8, 0)
	host_keys.tags.vlan_id    = 0;
#endif
	host_keys.tags.flow_label = 0;

	switch (host_keys.control.addr_type) {
	case FLOW_DISSECTOR_KEY_IPV4_ADDRS:
		host_keys.addrs.v4addrs.src = 0;
		dsthost_hash = flow_hash_from_keys(&host_keys);
		host_keys.addrs.v4addrs.src = keys.addrs.v4addrs.src;
		host_keys.addrs.v4addrs.dst = 0;
		srchost_hash = flow_hash_from_keys(&host_keys);
		break;

	case FLOW_DISSECTOR_KEY_IPV6_ADDRS:
		memset(&host_keys.addrs.v6addrs.src, 0,
		       sizeof(host_keys.addrs.v6addrs.src));
		dsthost_hash = flow_hash_from_keys(&host_keys);
		host_keys.addrs.v6addrs.src = keys.addrs.v6addrs.src;
		memset(&host_keys.addrs.v6addrs.dst, 0,
		       sizeof(host_keys.addrs.v6addrs.dst));
		srchost_hash = flow_hash_from_keys(&host_keys);
		break;

	default:
		dsthost_hash = 0;
		srchost_hash = 0;
	};

	/* This *must* be after the above switch, since as a
	 * side-effect it sorts the src and dst addresses.
	 */
	if (flow_mode & CAKE_FLOW_FLOWS)
		flow_hash = flow_hash_from_keys(&keys);
#endif

	if (!(flow_mode & CAKE_FLOW_FLOWS)) {
		if (flow_mode & CAKE_FLOW_SRC_IP)
			flow_hash ^= srchost_hash;

		if (flow_mode & CAKE_FLOW_DST_IP)
			flow_hash ^= dsthost_hash;
	}

	reduced_hash = flow_hash    % CAKE_QUEUES;
	srchost_idx  = srchost_hash % CAKE_QUEUES;
	dsthost_idx  = dsthost_hash % CAKE_QUEUES;

	/* set-associative hashing */
	/* fast path if no hash collision (direct lookup succeeds) */
	if (likely(q->tags[reduced_hash] == flow_hash &&
		   q->flows[reduced_hash].set)) {
		q->way_directs++;
	} else {
		u32 inner_hash = reduced_hash % CAKE_SET_WAYS;
		u32 outer_hash = reduced_hash - inner_hash;
		u32 i, k;
		bool need_allocate_src = false;
		bool need_allocate_dst = false;

		/* check if any active queue in the set is reserved for
		 * this flow.
		 */
		for (i = 0, k = inner_hash; i < CAKE_SET_WAYS;
		     i++, k = (k + 1) % CAKE_SET_WAYS) {
			if (q->tags[outer_hash + k] == flow_hash) {
				if (i)
					q->way_hits++;

				if (!q->flows[outer_hash + k].set) {
					/* need to increment host refcnts */
					need_allocate_src = true;
					need_allocate_dst = true;
				}

				goto found;
			}
		}

		/* no queue is reserved for this flow, look for an
		 * empty one.
		 */
		for (i = 0; i < CAKE_SET_WAYS;
			 i++, k = (k + 1) % CAKE_SET_WAYS) {
			if (!q->flows[outer_hash + k].set) {
				q->way_misses++;
				need_allocate_src = true;
				need_allocate_dst = true;
				goto found;
			}
		}

		/* With no empty queues, default to the original
		 * queue, accept the collision, update the host tags.
		 */
		q->way_collisions++;
		q->hosts[q->flows[reduced_hash].srchost].srchost_refcnt--;
		q->hosts[q->flows[reduced_hash].dsthost].dsthost_refcnt--;
		need_allocate_src = true;
		need_allocate_dst = true;

found:
		/* reserve queue for future packets in same flow */
		reduced_hash = outer_hash + k;
		q->tags[reduced_hash] = flow_hash;

		if (need_allocate_src) {
			inner_hash = srchost_idx % CAKE_SET_WAYS;
			outer_hash = srchost_idx - inner_hash;
			for (i = 0, k = inner_hash; i < CAKE_SET_WAYS;
				i++, k = (k + 1) % CAKE_SET_WAYS) {
				if (q->hosts[outer_hash + k].srchost_tag ==
				    srchost_hash)
					goto found_src;
			}
			for (i = 0; i < CAKE_SET_WAYS;
				i++, k = (k + 1) % CAKE_SET_WAYS) {
				if (!q->hosts[outer_hash + k].srchost_refcnt)
					break;
			}
			q->hosts[outer_hash + k].srchost_tag = srchost_hash;
found_src:
			srchost_idx = outer_hash + k;
			q->hosts[srchost_idx].srchost_refcnt++;
			q->flows[reduced_hash].srchost = srchost_idx;
		}

		if (need_allocate_dst) {
			inner_hash = dsthost_idx % CAKE_SET_WAYS;
			outer_hash = dsthost_idx - inner_hash;
			for (i = 0, k = inner_hash; i < CAKE_SET_WAYS;
			     i++, k = (k + 1) % CAKE_SET_WAYS) {
				if (q->hosts[outer_hash + k].dsthost_tag ==
				    dsthost_hash)
					goto found_dst;
			}
			for (i = 0; i < CAKE_SET_WAYS;
			     i++, k = (k + 1) % CAKE_SET_WAYS) {
				if (!q->hosts[outer_hash + k].dsthost_refcnt)
					break;
			}
			q->hosts[outer_hash + k].dsthost_tag = dsthost_hash;
found_dst:
			dsthost_idx = outer_hash + k;
			q->hosts[dsthost_idx].dsthost_refcnt++;
			q->flows[reduced_hash].dsthost = dsthost_idx;
		}
	}

	return reduced_hash;
}

/* helper functions : might be changed when/if skb use a standard list_head */
/* remove one skb from head of slot queue */

static inline struct sk_buff *dequeue_head(struct cake_flow *flow)
{
	struct sk_buff *skb = flow->head;

	if (skb) {
		flow->head = skb->next;
		skb->next = NULL;

		if (skb == flow->ackcheck)
			flow->ackcheck = NULL;
	}

	return skb;
}

/* add skb to flow queue (tail add) */

static inline void
flow_queue_add(struct cake_flow *flow, struct sk_buff *skb)
{
	if (!flow->head)
		flow->head = skb;
	else
		flow->tail->next = skb;
	flow->tail = skb;
	skb->next = NULL;
}

static struct sk_buff *ack_filter(struct cake_flow *flow, bool aggressive)
{
	int seglen;
	struct sk_buff *skb = flow->tail, *skb_check, *skb_check_prev;
	struct iphdr *iph, *iph_check;
	struct ipv6hdr *ipv6h, *ipv6h_check;
	struct tcphdr *tcph, *tcph_check;

	bool otherconn_ack_seen = false;
	struct sk_buff *otherconn_checked_to = NULL;
	bool thisconn_redundant_seen = false, thisconn_seen_last = false;
	struct sk_buff *thisconn_checked_to = NULL, *thisconn_ack = NULL;

	/* no other possible ACKs to filter */
	if (flow->head == skb)
		return NULL;

	iph = skb->encapsulation ? inner_ip_hdr(skb) : ip_hdr(skb);
	ipv6h = skb->encapsulation ? inner_ipv6_hdr(skb) : ipv6_hdr(skb);

	/* check that the innermost network header is v4/v6, and contains TCP */
	if (iph->version == 4) {
		if (iph->protocol != IPPROTO_TCP)
			return NULL;
		seglen = ntohs(iph->tot_len) - (4 * iph->ihl);
		tcph = (struct tcphdr *)((void *)iph + (4 * iph->ihl));
	} else if (ipv6h->version == 6) {
		if (ipv6h->nexthdr != IPPROTO_TCP)
			return NULL;
		seglen = ntohs(ipv6h->payload_len);
		tcph = (struct tcphdr *)((void *)ipv6h + sizeof(struct ipv6hdr));
	} else {
		return NULL;
	}

	/* the 'triggering' packet need only have the ACK flag set.
	 * also check that SYN is not set, as there won't be any previous ACKs.
	 */
	if ((tcp_flag_word(tcph) &
		cpu_to_be32(0x00120000)) != TCP_FLAG_ACK)
		return NULL;

	/* the 'triggering' ACK is at the end of the queue,
	 * we have already returned if it is the only packet in the flow.
	 * stop before last packet in queue, don't compare trigger ACK to itself
	 * start where we finished last time if recorded in ->ackcheck
	 * otherwise start from the the head of the flow queue.
	 */
	skb_check_prev = flow->ackcheck;
	skb_check = flow->ackcheck ?: flow->head;

	while (skb_check->next) {
		bool pure_ack, thisconn;

		/* don't increment if at head of flow queue (_prev == NULL) */
		if (skb_check_prev) {
			skb_check_prev = skb_check;
			skb_check = skb_check->next;
			if (!skb_check->next)
				break;
		} else {
			skb_check_prev = ERR_PTR(-1);
		}

		iph_check = skb_check->encapsulation ?
			inner_ip_hdr(skb_check) : ip_hdr(skb_check);
		ipv6h_check = skb_check->encapsulation ?
			inner_ipv6_hdr(skb_check) : ipv6_hdr(skb_check);

		if (iph_check->version == 4) {
			if (iph_check->protocol != IPPROTO_TCP)
				continue;
			seglen = ntohs(iph_check->tot_len) - (4 * iph_check->ihl);
			tcph_check = (struct tcphdr *)((void *)iph_check
				+ (4 * iph_check->ihl));
			if (iph->version == 4 &&
			    iph_check->saddr == iph->saddr &&
			    iph_check->daddr == iph->daddr) {
				thisconn = true;
			} else {
				thisconn = false;
			}
		} else if (ipv6h_check->version == 6) {
			if (ipv6h_check->nexthdr != IPPROTO_TCP)
				continue;
			seglen = ntohs(ipv6h_check->payload_len);
			tcph_check = (struct tcphdr *)((void *)ipv6h_check +
				     sizeof(struct ipv6hdr));
			if (ipv6h->version == 6 &&
			    ipv6_addr_cmp(&ipv6h_check->saddr, &ipv6h->saddr) &&
				ipv6_addr_cmp(&ipv6h_check->daddr, &ipv6h->daddr)) {
				thisconn = true;
			} else {
				thisconn = false;
			}
		} else {
			continue;
		}

		/* stricter criteria apply to ACKs that we may filter
		 * 3 reserved flags must be unset to avoid future breakage
		 * ECE/CWR/NS can be safely ignored
		 * ACK must be set
		 * All other flags URG/PSH/RST/SYN/FIN must be unset
		 * must be 'pure' ACK, contain zero bytes of segment data
		 * options are ignored
		 */
		if ((tcp_flag_word(tcph) &
			cpu_to_be32(0x00120000)) != TCP_FLAG_ACK) {
			continue;
		} else if (((tcp_flag_word(tcph_check) &
				cpu_to_be32(0x0E3F0000)) != TCP_FLAG_ACK) ||
			   ((seglen - 4 * tcph_check->doff) != 0)) {
			pure_ack = false;
		} else {
			pure_ack = true;
		}

		/* if we find an ACK belonging to a different connection
		 * continue checking for other ACKs this round however
		 * restart checking from the other connection next time.
		 */
		if (thisconn &&	(tcph_check->source != tcph->source ||
				 tcph_check->dest != tcph->dest)) {
			thisconn = false;
		}

		/* new ack sequence must be greater
		 */
		if (thisconn &&
		    (ntohl(tcph_check->ack_seq) > ntohl(tcph->ack_seq)))
			continue;

		/* DupACKs with an equal sequence number shouldn't be filtered,
		 * but we can filter if the triggering packet is a SACK
		 */
		if (thisconn &&
		    (ntohl(tcph_check->ack_seq) == ntohl(tcph->ack_seq))) {
			/* inspired by tcp_parse_options in tcp_input.c */
			bool sack = false;
			int length = (tcph->doff * 4) - sizeof(struct tcphdr);
			const u8 *ptr = (const u8 *)(tcph + 1);

			while (length > 0) {
				int opcode = *ptr++;
				int opsize;

				if (opcode == TCPOPT_EOL)
					break;
				if (opcode == TCPOPT_NOP) {
					length--;
					continue;
				}
				opsize = *ptr++;
				if (opsize < 2 || opsize > length)
					break;
				if (opcode == TCPOPT_SACK) {
					sack = true;
					break;
				}
				ptr += opsize - 2;
				length -= opsize;
			}
			if (!sack)
				continue;
		}

		/* somewhat complicated control flow for 'conservative'
		 * ACK filtering that aims to be more polite to slow-start and
		 * in the presence of packet loss.
		 * does not filter if there is one 'redundant' ACK in the queue.
		 * 'data' ACKs won't be filtered but do count as redundant ACKs.
		 */
		if (thisconn) {
			thisconn_seen_last = true;
			/* if aggressive and this is a data ack we can skip
			 * checking it next time.
			 */
			thisconn_checked_to = (aggressive && !pure_ack) ?
				skb_check : skb_check_prev;
			/* the first pure ack for this connection.
			 * record where it is, but only break if aggressive
			 * or already seen data ack from the same connection
			 */
			if (pure_ack && !thisconn_ack) {
				thisconn_ack = skb_check_prev;
				if (aggressive || thisconn_redundant_seen)
					break;
			/* data ack or subsequent pure ack */
			} else {
				thisconn_redundant_seen = true;
				/* this is the second ack for this connection
				 * break to filter the first pure ack
				 */
				if (thisconn_ack)
					break;
			}
		/* track packets from non-matching tcp connections that will
		 * need evaluation on the next run.
		 * if there are packets from both the matching connection and
		 * others that requre checking next run, track which was updated
		 * last and return the older of the two to ensure full coverage.
		 * if a non-matching pure ack has been seen, cannot skip any
		 * further on the next run so don't update.
		 */
		} else if (!otherconn_ack_seen) {
			thisconn_seen_last = false;
			if (pure_ack) {
				otherconn_ack_seen = true;
				/* if aggressive we don't care about old data,
				 * start from the pure ack.
				 * otherwise if there is a previous data ack,
				 * start checking from it next time.
				 */
				if (aggressive || !otherconn_checked_to)
					otherconn_checked_to = skb_check_prev;
			} else {
				otherconn_checked_to = aggressive ?
					skb_check : skb_check_prev;
			}
		}
	}

	/* skb_check is reused at this point
	 * it is the pure ACK to be filtered (if any)
	 */
	skb_check = NULL;

	/* next time start checking from the older/nearest to head of unfiltered
	 * but important tcp packets from this connection and other connections.
	 * if none seen, start after the last packet evaluated in the loop.
	 */
	if (thisconn_checked_to && otherconn_checked_to)
		flow->ackcheck = thisconn_seen_last ?
			otherconn_checked_to : thisconn_checked_to;
	else if (thisconn_checked_to)
		flow->ackcheck = thisconn_checked_to;
	else if (otherconn_checked_to)
		flow->ackcheck = otherconn_checked_to;
	else
		flow->ackcheck = skb_check_prev;

	/* if filtering, the pure ACK from the flow queue */
	if (thisconn_ack && (aggressive || thisconn_redundant_seen)) {
		if (PTR_ERR(thisconn_ack) == -1) {
			skb_check = flow->head;
			flow->head = flow->head->next;
		} else {
			skb_check = thisconn_ack->next;
			thisconn_ack->next = thisconn_ack->next->next;
		}
	}

	/* we just filtered that ack, fix up the list */
	if (flow->ackcheck == skb_check)
		flow->ackcheck = thisconn_ack;
	/* check the entire flow queue next time */
	if (PTR_ERR(flow->ackcheck) == -1)
		flow->ackcheck = NULL;

	return skb_check;
}

static inline u32 cake_overhead(struct cake_sched_data *q, u32 in)
{
	u32 out = in + q->rate_overhead;

	if (q->rate_mpu && out < q->rate_mpu)
		out = q->rate_mpu;

	if (q->rate_flags & CAKE_FLAG_ATM) {
		out += 47;
		out /= 48;
		out *= 53;
	} else if (q->rate_flags & CAKE_FLAG_PTM) {
		/* Add one byte per 64 bytes or part thereof.
		 * This is conservative and easier to calculate than the
		 * precise value.
		 */
		out += (out / 64) + !!(out % 64);
	}

	return out;
}

static inline cobalt_time_t cake_ewma(cobalt_time_t avg, cobalt_time_t sample,
				      u32 shift)
{
	avg -= avg >> shift;
	avg += sample >> shift;
	return avg;
}

static inline void cake_heap_swap(struct cake_sched_data *q, u16 i, u16 j)
{
	struct cake_heap_entry ii = q->overflow_heap[i];
	struct cake_heap_entry jj = q->overflow_heap[j];

	q->overflow_heap[i] = jj;
	q->overflow_heap[j] = ii;

	q->tins[ii.t].overflow_idx[ii.b] = j;
	q->tins[jj.t].overflow_idx[jj.b] = i;
}

static inline u32 cake_heap_get_backlog(const struct cake_sched_data *q, u16 i)
{
	struct cake_heap_entry ii = q->overflow_heap[i];

	return q->tins[ii.t].backlogs[ii.b];
}

static void cake_heapify(struct cake_sched_data *q, u16 i)
{
	static const u32 a = CAKE_MAX_TINS * CAKE_QUEUES;
	u32 m = i;
	u32 mb = cake_heap_get_backlog(q, m);

	while (m < a) {
		u32 l = m + m + 1;
		u32 r = l + 1;

		if (l < a) {
			u32 lb = cake_heap_get_backlog(q, l);

			if (lb > mb) {
				m  = l;
				mb = lb;
			}
		}

		if (r < a) {
			u32 rb = cake_heap_get_backlog(q, r);

			if (rb > mb) {
				m  = r;
				mb = rb;
			}
		}

		if (m != i) {
			cake_heap_swap(q, i, m);
			i = m;
		} else {
			break;
		}
	}
}

static void cake_heapify_up(struct cake_sched_data *q, u16 i)
{
	while (i > 0 && i < CAKE_MAX_TINS * CAKE_QUEUES) {
		u16 p = (i - 1) >> 1;
		u32 ib = cake_heap_get_backlog(q, i);
		u32 pb = cake_heap_get_backlog(q, p);

		if (ib > pb) {
			cake_heap_swap(q, i, p);
			i = p;
		} else {
			break;
		}
	}
}

<<<<<<< HEAD
static void cake_advance_shaper(struct cake_sched_data *q, struct cake_tin_data *b, u32 len, u64 now, bool drop);
=======
static void cake_advance_shaper(struct cake_sched_data *q,
				struct cake_tin_data *b, u32 len, u64 now);
>>>>>>> 031998e4

#if LINUX_VERSION_CODE < KERNEL_VERSION(4, 8, 0)
static unsigned int cake_drop(struct Qdisc *sch)
#else
static unsigned int cake_drop(struct Qdisc *sch, struct sk_buff **to_free)
#endif
{
	struct cake_sched_data *q = qdisc_priv(sch);
	struct sk_buff *skb;
	u32 idx = 0, tin = 0, len;
	struct cake_tin_data *b;
	struct cake_flow *flow;
	struct cake_heap_entry qq;
	u64 now = cobalt_get_time();

	if (!q->overflow_timeout) {
		int i;
		/* Build fresh max-heap */
		for (i = CAKE_MAX_TINS * CAKE_QUEUES / 2; i >= 0; i--)
			cake_heapify(q, i);
	}
	q->overflow_timeout = 65535;

	/* select longest queue for pruning */
	qq  = q->overflow_heap[0];
	tin = qq.t;
	idx = qq.b;

	b = &q->tins[tin];
	flow = &b->flows[idx];
	skb = dequeue_head(flow);
	if (unlikely(!skb)) {
		/* heap has gone wrong, rebuild it next time */
		q->overflow_timeout = 0;
		return idx + (tin << 16);
	}

	if (cobalt_queue_full(&flow->cvars, &b->cparams, now))
		b->unresponsive_flow_count++;

	len = qdisc_pkt_len(skb);
	q->buffer_used      -= skb->truesize;
	b->backlogs[idx]    -= len;
	b->tin_backlog      -= len;
	sch->qstats.backlog -= len;
	qdisc_tree_reduce_backlog(sch, 1, len);

	b->tin_dropped++;
	sch->qstats.drops++;

<<<<<<< HEAD
	if(q->rate_flags & CAKE_FLAG_INGRESS)
		cake_advance_shaper(q, b, cake_overhead(q, len), now, true);
=======
	if (q->rate_flags & CAKE_FLAG_INGRESS)
		cake_advance_shaper(q, b, cake_overhead(q, len), now);
>>>>>>> 031998e4

#if LINUX_VERSION_CODE < KERNEL_VERSION(4, 8, 0)
	kfree_skb(skb);
#else
	__qdisc_drop(skb, to_free);
#endif
	sch->q.qlen--;

	cake_heapify(q, 0);

	return idx + (tin << 16);
}

static inline void cake_wash_diffserv(struct sk_buff *skb)
{
	switch (skb->protocol) {
	case htons(ETH_P_IP):
		ipv4_change_dsfield(ip_hdr(skb), INET_ECN_MASK, 0);
		break;
	case htons(ETH_P_IPV6):
		ipv6_change_dsfield(ipv6_hdr(skb), INET_ECN_MASK, 0);
		break;
	default:
		break;
	};
}

static inline u8 cake_handle_diffserv(struct sk_buff *skb, u16 wash)
{
	u8 dscp;

	switch (skb->protocol) {
	case htons(ETH_P_IP):
		dscp = ipv4_get_dsfield(ip_hdr(skb)) >> 2;
		if (wash && dscp)
			ipv4_change_dsfield(ip_hdr(skb), INET_ECN_MASK, 0);
		return dscp;

	case htons(ETH_P_IPV6):
		dscp = ipv6_get_dsfield(ipv6_hdr(skb)) >> 2;
		if (wash && dscp)
			ipv6_change_dsfield(ipv6_hdr(skb), INET_ECN_MASK, 0);
		return dscp;

	case htons(ETH_P_ARP):
		return 0x38;  /* CS7 - Net Control */

	default:
		/* If there is no Diffserv field, treat as best-effort */
		return 0;
	};
}

static void cake_reconfigure(struct Qdisc *sch);

#if LINUX_VERSION_CODE < KERNEL_VERSION(4, 8, 0)
static s32 cake_enqueue(struct sk_buff *skb, struct Qdisc *sch)
#else
static s32 cake_enqueue(struct sk_buff *skb, struct Qdisc *sch,
			struct sk_buff **to_free)
#endif
{
	struct cake_sched_data *q = qdisc_priv(sch);
	u32 idx, tin;
	struct cake_tin_data *b;
	struct cake_flow *flow;
	/* signed len to handle corner case filtered ACK larger than trigger */
	int len = qdisc_pkt_len(skb);
	u64 now = cobalt_get_time();
	struct sk_buff *skb_filtered_ack = NULL;

	/* extract the Diffserv Precedence field, if it exists */
	/* and clear DSCP bits if washing */
	if (q->tin_mode != CAKE_MODE_BESTEFFORT) {
		tin = q->tin_index[cake_handle_diffserv(skb,
				q->rate_flags & CAKE_FLAG_WASH)];
		if (unlikely(tin >= q->tin_cnt))
			tin = 0;
	} else {
		tin = 0;
		if (q->rate_flags & CAKE_FLAG_WASH)
			cake_wash_diffserv(skb);
	}

	b = &q->tins[tin];

	/* choose flow to insert into */
	idx = cake_hash(b, skb, q->flow_mode);
	flow = &b->flows[idx];

	/* ensure shaper state isn't stale */
	if (!b->tin_backlog) {
		if (b->tin_time_next_packet < now)
			b->tin_time_next_packet = now;

		if (!sch->q.qlen) {
			if (q->time_next_packet < now) {
<<<<<<< HEAD
				q->failsafe_next_packet = q->time_next_packet = now;
			} else if (q->time_next_packet > now && q->failsafe_next_packet > now) {
				u64 next_time = (q->time_next_packet < q->failsafe_next_packet)
					? q->time_next_packet : q->failsafe_next_packet;
				sch->qstats.overlimits++;
#if LINUX_VERSION_CODE < KERNEL_VERSION(4, 8, 0)
				codel_watchdog_schedule_ns(&q->watchdog, next_time, true);
#else
				qdisc_watchdog_schedule_ns(&q->watchdog, next_time);
=======
				q->time_next_packet = now;
			} else if (q->time_next_packet > now) {
				sch->qstats.overlimits++;
#if LINUX_VERSION_CODE < KERNEL_VERSION(4, 8, 0)
				codel_watchdog_schedule_ns(&q->watchdog,
							   q->time_next_packet,
							   true);
#else
				qdisc_watchdog_schedule_ns(&q->watchdog,
							   q->time_next_packet);
>>>>>>> 031998e4
#endif
			}
		}
	}

	if (unlikely(len > b->max_skblen))
		b->max_skblen = len;

	/* Split GSO aggregates if they're likely to impair flow isolation
	 * or if we need to know individual packet sizes for framing overhead.
	 */

	if (skb_is_gso(skb)) {
		struct sk_buff *segs, *nskb;
		netdev_features_t features = netif_skb_features(skb);
		/* signed slen to handle corner case
		 * suppressed ACK larger than trigger
		 */
		int slen = 0;

		segs = skb_gso_segment(skb, features & ~NETIF_F_GSO_MASK);
		if (IS_ERR_OR_NULL(segs))
#if LINUX_VERSION_CODE < KERNEL_VERSION(4, 8, 0)
			return qdisc_reshape_fail(skb, sch);
#else
			return qdisc_drop(skb, sch, to_free);
#endif

		while (segs) {
			nskb = segs->next;
			segs->next = NULL;
			qdisc_skb_cb(segs)->pkt_len = segs->len;
			cobalt_set_enqueue_time(segs, now);
			flow_queue_add(flow, segs);

			if (q->rate_flags & CAKE_FLAG_ACK_FILTER)
				skb_filtered_ack = ack_filter(flow,
							      (q->rate_flags & CAKE_FLAG_ACK_AGGRESSIVE));
			if (skb_filtered_ack) {
				b->ack_drops++;
				b->bytes += skb_filtered_ack->len;
				slen += segs->len - skb_filtered_ack->len;
				q->buffer_used += segs->truesize
					- skb_filtered_ack->truesize;
				if (q->rate_flags & CAKE_FLAG_INGRESS)
				    cake_advance_shaper(q, b,
							cake_overhead(q,
								      skb_filtered_ack->len),
							now);
				qdisc_tree_reduce_backlog(sch, 1,
							  qdisc_pkt_len(skb_filtered_ack));
				consume_skb(skb_filtered_ack);
			} else {
				sch->q.qlen++;
				slen += segs->len;
				q->buffer_used += segs->truesize;
			}
			b->packets++;
			segs = nskb;
		}
		/* stats */
		b->bytes	    += slen;
		b->backlogs[idx]    += slen;
		b->tin_backlog      += slen;
		sch->qstats.backlog += slen;
		q->avg_window_bytes += slen;

		qdisc_tree_reduce_backlog(sch, 1, len);
		consume_skb(skb);
	} else {
		/* not splitting */
		cobalt_set_enqueue_time(skb, now);
		flow_queue_add(flow, skb);

		if (q->rate_flags & CAKE_FLAG_ACK_FILTER)
			skb_filtered_ack = ack_filter(flow,
						      (q->rate_flags & CAKE_FLAG_ACK_AGGRESSIVE));
		if (skb_filtered_ack) {
			b->ack_drops++;
			b->bytes += qdisc_pkt_len(skb_filtered_ack);
			len -= qdisc_pkt_len(skb_filtered_ack);
			q->buffer_used += skb->truesize
				- skb_filtered_ack->truesize;
			if (q->rate_flags & CAKE_FLAG_INGRESS)
				cake_advance_shaper(q, b,
						    cake_overhead(q,
								  skb_filtered_ack->len),
						    now);
			qdisc_tree_reduce_backlog(sch, 1,
						  qdisc_pkt_len(skb_filtered_ack));
			consume_skb(skb_filtered_ack);
		} else {
			sch->q.qlen++;
			q->buffer_used      += skb->truesize;
		}
		/* stats */
		b->packets++;
		b->bytes	    += len;
		b->backlogs[idx]    += len;
		b->tin_backlog      += len;
		sch->qstats.backlog += len;
		q->avg_window_bytes += len;
	}

	if (q->overflow_timeout)
		cake_heapify_up(q, b->overflow_idx[idx]);

	/* incoming bandwidth capacity estimate */
	if (q->rate_flags & CAKE_FLAG_AUTORATE_INGRESS) {
		u64 packet_interval = now - q->last_packet_time;

		if (packet_interval > NSEC_PER_SEC)
			packet_interval = NSEC_PER_SEC;

		/* filter out short-term bursts, eg. wifi aggregation */
		q->avg_packet_interval = cake_ewma(q->avg_packet_interval,
						   packet_interval,
			packet_interval > q->avg_packet_interval ? 2 : 8);

		q->last_packet_time = now;

		if (packet_interval > q->avg_packet_interval) {
			u64 window_interval = now - q->avg_window_begin;
			u64 b = q->avg_window_bytes * (u64)NSEC_PER_SEC;

			do_div(b, window_interval);
			q->avg_peak_bandwidth =
				cake_ewma(q->avg_peak_bandwidth, b,
					  b > q->avg_peak_bandwidth ? 2 : 8);
			q->avg_window_bytes = 0;
			q->avg_window_begin = now;

			if (q->rate_flags & CAKE_FLAG_AUTORATE_INGRESS &&
			    now - q->last_reconfig_time >
				(NSEC_PER_SEC / 4)) {
				q->rate_bps = (q->avg_peak_bandwidth * 15) >> 4;
				cake_reconfigure(sch);
			}
		}
	} else {
		q->avg_window_bytes = 0;
		q->last_packet_time = now;
	}

	/* flowchain */
	if (!flow->set || flow->set == CAKE_SET_DECAYING) {
		struct cake_host *srchost = &b->hosts[flow->srchost];
		struct cake_host *dsthost = &b->hosts[flow->dsthost];
		u16 host_load = 1;

		if (!flow->set) {
			list_add_tail(&flow->flowchain, &b->new_flows);
		} else {
			b->decaying_flow_count--;
			list_move_tail(&flow->flowchain, &b->new_flows);
		}
		flow->set = CAKE_SET_SPARSE;
		b->sparse_flow_count++;

		if ((q->flow_mode & CAKE_FLOW_DUAL_SRC) == CAKE_FLOW_DUAL_SRC)
			host_load = max(host_load, srchost->srchost_refcnt);

		if ((q->flow_mode & CAKE_FLOW_DUAL_DST) == CAKE_FLOW_DUAL_DST)
			host_load = max(host_load, dsthost->dsthost_refcnt);

		flow->deficit = (b->flow_quantum * quantum_div[host_load]) >> 16;
<<<<<<< HEAD
	} else if(flow->set == CAKE_SET_SPARSE_WAIT) {
		/* this flow was empty, accounted as a sparse flow, but actually in the bulk rotation */
=======
	} else if (flow->set == CAKE_SET_SPARSE_WAIT) {
		/* this flow was empty, accounted as a sparse flow, but actually
		 * in the bulk rotation */
>>>>>>> 031998e4
		flow->set = CAKE_SET_BULK;
		b->sparse_flow_count--;
		b->bulk_flow_count++;
	}

	if (q->buffer_used > q->buffer_max_used)
		q->buffer_max_used = q->buffer_used;

	if (q->buffer_used > q->buffer_limit) {
		u32 dropped = 0;

		while (q->buffer_used > q->buffer_limit) {
			dropped++;
#if LINUX_VERSION_CODE < KERNEL_VERSION(4, 8, 0)
			cake_drop(sch);
#else
			cake_drop(sch, to_free);
#endif
		}
		b->drop_overlimit += dropped;
	}
	return NET_XMIT_SUCCESS;
}

static struct sk_buff *cake_dequeue_one(struct Qdisc *sch)
{
	struct cake_sched_data *q = qdisc_priv(sch);
	struct cake_tin_data *b = &q->tins[q->cur_tin];
	struct cake_flow *flow = &b->flows[q->cur_flow];
	struct sk_buff *skb = NULL;
	u32 len;

	/* WARN_ON(flow != container_of(vars, struct cake_flow, cvars)); */

	if (flow->head) {
		skb = dequeue_head(flow);
		len = qdisc_pkt_len(skb);
		b->backlogs[q->cur_flow] -= len;
		b->tin_backlog		 -= len;
		sch->qstats.backlog      -= len;
		q->buffer_used		 -= skb->truesize;
		sch->q.qlen--;

		if (q->overflow_timeout)
			cake_heapify(q, b->overflow_idx[q->cur_flow]);
	}
	return skb;
}

/* Discard leftover packets from a tin no longer in use. */
static void cake_clear_tin(struct Qdisc *sch, u16 tin)
{
	struct cake_sched_data *q = qdisc_priv(sch);
	struct sk_buff *skb;

	q->cur_tin = tin;
	for (q->cur_flow = 0; q->cur_flow < CAKE_QUEUES; q->cur_flow++)
		while (!!(skb = cake_dequeue_one(sch)))
			kfree_skb(skb);
}

static struct sk_buff *cake_dequeue(struct Qdisc *sch)
{
	struct cake_sched_data *q = qdisc_priv(sch);
	struct sk_buff *skb;
	struct cake_tin_data *b = &q->tins[q->cur_tin];
	struct cake_flow *flow;
	struct cake_host *srchost, *dsthost;
	struct list_head *head;
	u32 len;
	u16 host_load;
	cobalt_time_t now = ktime_get_ns();
	cobalt_time_t delay;
	bool first_flow = true;

begin:
	if (!sch->q.qlen)
		return NULL;

	/* global hard shaper */
	if (q->time_next_packet > now && q->failsafe_next_packet > now) {
		u64 next_time = (q->time_next_packet < q->failsafe_next_packet)
			? q->time_next_packet : q->failsafe_next_packet;
		sch->qstats.overlimits++;
#if LINUX_VERSION_CODE < KERNEL_VERSION(4, 8, 0)
		codel_watchdog_schedule_ns(&q->watchdog, next_time, true);
#else
		qdisc_watchdog_schedule_ns(&q->watchdog, next_time);
#endif
		return NULL;
	}

	/* Choose a class to work on. */
	if (!q->rate_ns) {
		/* In unlimited mode, can't rely on shaper timings, just balance
		 * with DRR
		 */
		while (b->tin_deficit < 0 ||
		       !(b->sparse_flow_count + b->bulk_flow_count)) {
			if (b->tin_deficit <= 0)
				b->tin_deficit += b->tin_quantum_band;

			q->cur_tin++;
			b++;
			if (q->cur_tin >= q->tin_cnt) {
				q->cur_tin = 0;
				b = q->tins;
			}
		}
	} else {
		/* In shaped mode, choose:
		 * - Highest-priority tin with queue and meeting schedule, or
		 * - The earliest-scheduled tin with queue.
		 */
		int oi, best_tin = 0;
		s64 best_time = 0xFFFFFFFFFFFFUL;

		for (oi = 0; oi < q->tin_cnt; oi++) {
			int tin = q->tin_order[oi];

			b = q->tins + tin;
			if ((b->sparse_flow_count + b->bulk_flow_count) > 0) {
				s64 tdiff = b->tin_time_next_packet - now;

				if (tdiff <= 0 || tdiff <= best_time) {
					best_time = tdiff;
					best_tin = tin;
				}
			}
		}

		q->cur_tin = best_tin;
		b = q->tins + best_tin;
	}

retry:
	/* service this class */
	head = &b->decaying_flows;
	if (!first_flow || list_empty(head)) {
		head = &b->new_flows;
		if (list_empty(head)) {
			head = &b->old_flows;
			if (unlikely(list_empty(head))) {
				head = &b->decaying_flows;
				if (unlikely(list_empty(head)))
					goto begin;
			}
		}
	}
	flow = list_first_entry(head, struct cake_flow, flowchain);
	q->cur_flow = flow - b->flows;
	first_flow = false;

	/* triple isolation (modified DRR++) */
	srchost = &b->hosts[flow->srchost];
	dsthost = &b->hosts[flow->dsthost];
	host_load = 1;

	if ((q->flow_mode & CAKE_FLOW_DUAL_SRC) == CAKE_FLOW_DUAL_SRC)
		host_load = max(host_load, srchost->srchost_refcnt);

	if ((q->flow_mode & CAKE_FLOW_DUAL_DST) == CAKE_FLOW_DUAL_DST)
		host_load = max(host_load, dsthost->dsthost_refcnt);

	WARN_ON(host_load > CAKE_QUEUES);

	/* flow isolation (DRR++) */
	if (flow->deficit <= 0) {
		flow->deficit += (b->flow_quantum * quantum_div[host_load] +
				  (prandom_u32() >> 16)) >> 16;
		list_move_tail(&flow->flowchain, &b->old_flows);

		/* Keep all flows with deficits out of the sparse and decaying
		 * rotations.  No non-empty flow can go into the decaying
		 * rotation, so they can't get deficits
		 */
		if (flow->set == CAKE_SET_SPARSE) {
			if (flow->head) {
				b->sparse_flow_count--;
				b->bulk_flow_count++;
				flow->set = CAKE_SET_BULK;
			} else {
				/* we've moved it to the bulk rotation for
				 * correct deficit accounting but we still want
				 * to count it as a sparse flow, not a bulk one.
				 */
				flow->set = CAKE_SET_SPARSE_WAIT;
			}
		}
		goto retry;
	}

	/* Retrieve a packet via the AQM */
	while (1) {
		skb = cake_dequeue_one(sch);
		if (!skb) {
			/* this queue was actually empty */
			if (cobalt_queue_empty(&flow->cvars, &b->cparams, now))
				b->unresponsive_flow_count--;

			if (flow->cvars.p_drop || flow->cvars.count ||
			    (now - flow->cvars.drop_next) < 0) {
				/* keep in the flowchain until the state has
				 * decayed to rest
				 */
				list_move_tail(&flow->flowchain,
					       &b->decaying_flows);
				if (flow->set == CAKE_SET_BULK) {
					b->bulk_flow_count--;
					b->decaying_flow_count++;
				} else if (flow->set == CAKE_SET_SPARSE ||
					   flow->set == CAKE_SET_SPARSE_WAIT) {
					b->sparse_flow_count--;
					b->decaying_flow_count++;
				}
				flow->set = CAKE_SET_DECAYING;
			} else {
				/* remove empty queue from the flowchain */
				list_del_init(&flow->flowchain);
				if (flow->set == CAKE_SET_SPARSE ||
				    flow->set == CAKE_SET_SPARSE_WAIT)
					b->sparse_flow_count--;
				else if (flow->set == CAKE_SET_BULK)
					b->bulk_flow_count--;
				else
					b->decaying_flow_count--;

				flow->set = CAKE_SET_NONE;
				srchost->srchost_refcnt--;
				dsthost->dsthost_refcnt--;
			}
			goto begin;
		}

		/* Last packet in queue may be marked, shouldn't be dropped */
		if (!cobalt_should_drop(&flow->cvars, &b->cparams, now, skb) ||
		    !flow->head)
			break;

		/* drop this packet, get another one */
<<<<<<< HEAD
		if(q->rate_flags & CAKE_FLAG_INGRESS) {
			len = cake_overhead(q, qdisc_pkt_len(skb));
			cake_advance_shaper(q, b, len, now, true);
=======
		if (q->rate_flags & CAKE_FLAG_INGRESS) {
			len = cake_overhead(q, qdisc_pkt_len(skb));
			cake_advance_shaper(q, b, len, now);
>>>>>>> 031998e4
			flow->deficit -= len;
			b->tin_deficit -= len;
		}
		b->tin_dropped++;
		qdisc_tree_reduce_backlog(sch, 1, qdisc_pkt_len(skb));
#if LINUX_VERSION_CODE < KERNEL_VERSION(4, 8, 0)
		qdisc_drop(skb, sch);
#else
		qdisc_qstats_drop(sch);
		kfree_skb(skb);
#endif
<<<<<<< HEAD
		if(q->rate_flags & CAKE_FLAG_INGRESS)
=======
		if (q->rate_flags & CAKE_FLAG_INGRESS)
>>>>>>> 031998e4
			goto retry;
	}

	b->tin_ecn_mark += !!flow->cvars.ecn_marked;
	qdisc_bstats_update(sch, skb);

	len = cake_overhead(q, qdisc_pkt_len(skb));
	flow->deficit -= len;
	b->tin_deficit -= len;

	/* collect delay stats */
	delay = now - cobalt_get_enqueue_time(skb);
	b->avge_delay = cake_ewma(b->avge_delay, delay, 8);
	b->peak_delay = cake_ewma(b->peak_delay, delay,
				  delay > b->peak_delay ? 2 : 8);
	b->base_delay = cake_ewma(b->base_delay, delay,
				  delay < b->base_delay ? 2 : 8);

<<<<<<< HEAD
	cake_advance_shaper(q, b, len, now, false);
	if (q->time_next_packet > now && q->failsafe_next_packet > now && sch->q.qlen) {
		u64 next_time = (q->time_next_packet < q->failsafe_next_packet)
			? q->time_next_packet : q->failsafe_next_packet;
#if LINUX_VERSION_CODE < KERNEL_VERSION(4, 8, 0)
		codel_watchdog_schedule_ns(&q->watchdog, next_time, true);
#else
		qdisc_watchdog_schedule_ns(&q->watchdog, next_time);
#endif
	} else if(!sch->q.qlen) {
		int i;
		for(i=0; i < q->tin_cnt; i++) {
			if(q->tins[i].decaying_flow_count) {
#if LINUX_VERSION_CODE < KERNEL_VERSION(4, 8, 0)
				codel_watchdog_schedule_ns(&q->watchdog, now + q->tins[i].cparams.target, true);
#else
				qdisc_watchdog_schedule_ns(&q->watchdog, now + q->tins[i].cparams.target);
#endif
				break;
			}
		}
	}
=======
	cake_advance_shaper(q, b, len, now);
	if (q->time_next_packet > now && sch->q.qlen) {
#if LINUX_VERSION_CODE < KERNEL_VERSION(4, 8, 0)
		codel_watchdog_schedule_ns(&q->watchdog, q->time_next_packet, true);
#else
		qdisc_watchdog_schedule_ns(&q->watchdog, q->time_next_packet);
#endif
	} else if (!sch->q.qlen) {
		int i;
>>>>>>> 031998e4

		for (i = 0; i < q->tin_cnt; i++) {
			if (q->tins[i].decaying_flow_count) {
#if LINUX_VERSION_CODE < KERNEL_VERSION(4, 8, 0)
				codel_watchdog_schedule_ns(&q->watchdog, now +
							   q->tins[i].cparams.target,
							   true);
#else
				qdisc_watchdog_schedule_ns(&q->watchdog, now +
							   q->tins[i].cparams.target);
#endif
				break;
			}
		}
	}

	if (q->overflow_timeout)
		q->overflow_timeout--;

	return skb;
}

<<<<<<< HEAD
static void cake_advance_shaper(struct cake_sched_data *q, struct cake_tin_data *b, u32 len, u64 now, bool drop)
{
	/* charge packet bandwidth to this tin and the global shaper. */
	if(q->rate_ns) {
=======
static void cake_advance_shaper(struct cake_sched_data *q,
				struct cake_tin_data *b, u32 len, u64 now)
{
	/* charge packet bandwidth to this tin, lower tins,
	 * and to the global shaper.
	 */
	if (q->rate_ns) {
>>>>>>> 031998e4
		s64 tdiff1 = b->tin_time_next_packet - now;
		s64 tdiff2 = (len * (u64)b->tin_rate_ns) >> b->tin_rate_shft;
		s64 tdiff3 = (len * (u64)q->rate_ns) >> q->rate_shft;
		s64 tdiff4 = (len * (u64)q->rate_ns) >> (q->rate_shft - 2);

		if (tdiff1 < 0)
			b->tin_time_next_packet += tdiff2;
		else if (tdiff1 < tdiff2)
			b->tin_time_next_packet = now + tdiff2;

		q->time_next_packet += tdiff3;
		if(!drop)
			q->failsafe_next_packet += tdiff4;
	}
}

static void cake_reset(struct Qdisc *sch)
{
	u32 c;

	for (c = 0; c < CAKE_MAX_TINS; c++)
		cake_clear_tin(sch, c);
}

static const struct nla_policy cake_policy[TCA_CAKE_MAX + 1] = {
	[TCA_CAKE_BASE_RATE]     = { .type = NLA_U32 },
	[TCA_CAKE_DIFFSERV_MODE] = { .type = NLA_U32 },
	[TCA_CAKE_ATM]		 = { .type = NLA_U32 },
	[TCA_CAKE_FLOW_MODE]     = { .type = NLA_U32 },
	[TCA_CAKE_OVERHEAD]      = { .type = NLA_S32 },
	[TCA_CAKE_RTT]		 = { .type = NLA_U32 },
	[TCA_CAKE_TARGET]	 = { .type = NLA_U32 },
	[TCA_CAKE_AUTORATE]      = { .type = NLA_U32 },
	[TCA_CAKE_MEMORY]	 = { .type = NLA_U32 },
	[TCA_CAKE_NAT]		 = { .type = NLA_U32 },
	[TCA_CAKE_ETHERNET]      = { .type = NLA_U32 },
	[TCA_CAKE_WASH]		 = { .type = NLA_U32 },
	[TCA_CAKE_MPU]		 = { .type = NLA_U32 },
<<<<<<< HEAD
	[TCA_CAKE_INGRESS]		 = { .type = NLA_U32 },
=======
	[TCA_CAKE_INGRESS]	 = { .type = NLA_U32 },
	[TCA_CAKE_ACK_FILTER]	 = { .type = NLA_U32 },
>>>>>>> 031998e4
};

static void cake_set_rate(struct cake_tin_data *b, u64 rate, u32 mtu,
			  cobalt_time_t ns_target, cobalt_time_t rtt_est_ns)
{
	/* convert byte-rate into time-per-byte
	 * so it will always unwedge in reasonable time.
	 */
	static const u64 MIN_RATE = 64;
	u64 rate_ns = 0;
	u8  rate_shft = 0;
	cobalt_time_t byte_target_ns;
	u32 byte_target = mtu + (mtu >> 1);

	b->flow_quantum = 1514;
	if (rate) {
		b->flow_quantum = max(min(rate >> 12, 1514ULL), 300ULL);
		rate_shft = 32;
		rate_ns = ((u64)NSEC_PER_SEC) << rate_shft;
		do_div(rate_ns, max(MIN_RATE, rate));
		while (!!(rate_ns >> 32)) {
			rate_ns >>= 1;
			rate_shft--;
		}
	} /* else unlimited, ie. zero delay */

	b->tin_rate_bps  = rate;
	b->tin_rate_ns   = rate_ns;
	b->tin_rate_shft = rate_shft;

	byte_target_ns = (byte_target * rate_ns) >> rate_shft;

	b->cparams.target = max(byte_target_ns, ns_target);
	b->cparams.interval = max(rtt_est_ns +
				     b->cparams.target - ns_target,
				     b->cparams.target * 2);
	b->cparams.p_inc = 1 << 24; /* 1/256 */
	b->cparams.p_dec = 1 << 20; /* 1/4096 */
}

static int cake_config_besteffort(struct Qdisc *sch)
{
	struct cake_sched_data *q = qdisc_priv(sch);
	struct cake_tin_data *b = &q->tins[0];
	u32 rate = q->rate_bps;
	u32 mtu = psched_mtu(qdisc_dev(sch));

	q->tin_cnt = 1;

	q->tin_index = besteffort;
	q->tin_order = normal_order;

	cake_set_rate(b, rate, mtu, US2TIME(q->target), US2TIME(q->interval));
	b->tin_quantum_band = 65535;
	b->tin_quantum_prio = 65535;

	return 0;
}

static int cake_config_precedence(struct Qdisc *sch)
{
	/* convert high-level (user visible) parameters into internal format */
	struct cake_sched_data *q = qdisc_priv(sch);
	u32 rate = q->rate_bps;
	u32 mtu = psched_mtu(qdisc_dev(sch));
	u32 quantum1 = 256;
	u32 quantum2 = 256;
	u32 i;

	q->tin_cnt = 8;
	q->tin_index = precedence;
	q->tin_order = normal_order;

	for (i = 0; i < q->tin_cnt; i++) {
		struct cake_tin_data *b = &q->tins[i];

		cake_set_rate(b, rate, mtu, US2TIME(q->target),
			      US2TIME(q->interval));

		b->tin_quantum_prio = max_t(u16, 1U, quantum1);
		b->tin_quantum_band = max_t(u16, 1U, quantum2);

		/* calculate next class's parameters */
		rate  *= 7;
		rate >>= 3;

		quantum1  *= 3;
		quantum1 >>= 1;

		quantum2  *= 7;
		quantum2 >>= 3;
	}

	return 0;
}

/*	List of known Diffserv codepoints:
 *
 *	Least Effort (CS1)
 *	Best Effort (CS0)
 *	Max Reliability & LLT "Lo" (TOS1)
 *	Max Throughput (TOS2)
 *	Min Delay (TOS4)
 *  LLT "La" (TOS5)
 *	Assured Forwarding 1 (AF1x) - x3
 *	Assured Forwarding 2 (AF2x) - x3
 *	Assured Forwarding 3 (AF3x) - x3
 *	Assured Forwarding 4 (AF4x) - x3
 *	Precedence Class 2 (CS2)
 *	Precedence Class 3 (CS3)
 *	Precedence Class 4 (CS4)
 *	Precedence Class 5 (CS5)
 *	Precedence Class 6 (CS6)
 *	Precedence Class 7 (CS7)
 *	Voice Admit (VA)
 *	Expedited Forwarding (EF)

 *	Total 25 codepoints.
 */

/*	List of traffic classes in RFC 4594:
 *		(roughly descending order of contended priority)
 *		(roughly ascending order of uncontended throughput)
 *
 *	Network Control (CS6,CS7)      - routing traffic
 *	Telephony (EF,VA)         - aka. VoIP streams
 *	Signalling (CS5)               - VoIP setup
 *	Multimedia Conferencing (AF4x) - aka. video calls
 *	Realtime Interactive (CS4)     - eg. games
 *	Multimedia Streaming (AF3x)    - eg. YouTube, NetFlix, Twitch
 *	Broadcast Video (CS3)
 *	Low Latency Data (AF2x,TOS4)      - eg. database
 *	Ops, Admin, Management (CS2,TOS1) - eg. ssh
 *	Standard Service (CS0 & unrecognised codepoints)
 *	High Throughput Data (AF1x,TOS2)  - eg. web traffic
 *	Low Priority Data (CS1)           - eg. BitTorrent

 *	Total 12 traffic classes.
 */

static int cake_config_diffserv8(struct Qdisc *sch)
{
/*	Pruned list of traffic classes for typical applications:
 *
 *		Network Control          (CS6, CS7)
 *		Minimum Latency          (EF, VA, CS5, CS4)
 *		Interactive Shell        (CS2, TOS1)
 *		Low Latency Transactions (AF2x, TOS4)
 *		Video Streaming          (AF4x, AF3x, CS3)
 *		Bog Standard             (CS0 etc.)
 *		High Throughput          (AF1x, TOS2)
 *		Background Traffic       (CS1)
 *
 *		Total 8 traffic classes.
*/

	struct cake_sched_data *q = qdisc_priv(sch);
	u32 rate = q->rate_bps;
	u32 mtu = psched_mtu(qdisc_dev(sch));
	u32 quantum1 = 256;
	u32 quantum2 = 256;
	u32 i;

	q->tin_cnt = 8;

	/* codepoint to class mapping */
	q->tin_index = diffserv8;
	q->tin_order = normal_order;

	/* class characteristics */
	for (i = 0; i < q->tin_cnt; i++) {
		struct cake_tin_data *b = &q->tins[i];

		cake_set_rate(b, rate, mtu, US2TIME(q->target),
			      US2TIME(q->interval));

		b->tin_quantum_prio = max_t(u16, 1U, quantum1);
		b->tin_quantum_band = max_t(u16, 1U, quantum2);

		/* calculate next class's parameters */
		rate  *= 7;
		rate >>= 3;

		quantum1  *= 3;
		quantum1 >>= 1;

		quantum2  *= 7;
		quantum2 >>= 3;
	}

	return 0;
}

static int cake_config_diffserv4(struct Qdisc *sch)
{
/*  Further pruned list of traffic classes for four-class system:
 *
 *	    Latency Sensitive  (CS7, CS6, EF, VA, CS5, CS4)
 *	    Streaming Media    (AF4x, AF3x, CS3, AF2x, TOS4, CS2, TOS1)
 *	    Best Effort        (CS0, AF1x, TOS2, and those not specified)
 *	    Background Traffic (CS1)
 *
 *		Total 4 traffic classes.
 */

	struct cake_sched_data *q = qdisc_priv(sch);
	u32 rate = q->rate_bps;
	u32 mtu = psched_mtu(qdisc_dev(sch));
	u32 quantum = 1024;

	q->tin_cnt = 4;

	/* codepoint to class mapping */
	q->tin_index = diffserv4;
	q->tin_order = bulk_order;

	/* class characteristics */
	cake_set_rate(&q->tins[0], rate >> 4, mtu,
		      US2TIME(q->target), US2TIME(q->interval));
	cake_set_rate(&q->tins[1], rate, mtu,
		      US2TIME(q->target), US2TIME(q->interval));
	cake_set_rate(&q->tins[2], rate >> 1, mtu,
		      US2TIME(q->target), US2TIME(q->interval));
	cake_set_rate(&q->tins[3], rate >> 2, mtu,
		      US2TIME(q->target), US2TIME(q->interval));

	/* priority weights */
	q->tins[0].tin_quantum_prio = quantum >> 4;
	q->tins[1].tin_quantum_prio = quantum;
	q->tins[2].tin_quantum_prio = quantum << 2;
	q->tins[3].tin_quantum_prio = quantum << 4;

	/* bandwidth-sharing weights */
	q->tins[0].tin_quantum_band = quantum >> 4;
	q->tins[1].tin_quantum_band = quantum;
	q->tins[2].tin_quantum_band = quantum >> 1;
	q->tins[3].tin_quantum_band = quantum >> 2;

	/* tin 0 is not 100% rate, but tin 1 is */
	return 1;
}

static int cake_config_diffserv3(struct Qdisc *sch)
{
/*  Simplified Diffserv structure with 3 tins.
 *		Low Priority		(CS1)
 *		Best Effort
 *		Latency Sensitive	(TOS4, VA, EF, CS6, CS7)
 */
	struct cake_sched_data *q = qdisc_priv(sch);
	u32 rate = q->rate_bps;
	u32 mtu = psched_mtu(qdisc_dev(sch));
	u32 quantum = 1024;

	q->tin_cnt = 3;

	/* codepoint to class mapping */
	q->tin_index = diffserv3;
	q->tin_order = bulk_order;

	/* class characteristics */
	cake_set_rate(&q->tins[0], rate >> 4, mtu,
		      US2TIME(q->target), US2TIME(q->interval));
	cake_set_rate(&q->tins[1], rate, mtu,
		      US2TIME(q->target), US2TIME(q->interval));
	cake_set_rate(&q->tins[2], rate >> 2, mtu,
		      US2TIME(q->target), US2TIME(q->target));

	/* priority weights */
	q->tins[0].tin_quantum_prio = quantum >> 4;
	q->tins[1].tin_quantum_prio = quantum;
	q->tins[2].tin_quantum_prio = quantum << 4;

	/* bandwidth-sharing weights */
	q->tins[0].tin_quantum_band = quantum >> 4;
	q->tins[1].tin_quantum_band = quantum;
	q->tins[2].tin_quantum_band = quantum >> 2;

	/* tin 0 is not 100% rate, but tin 1 is */
	return 1;
}

static int cake_config_diffserv_llt(struct Qdisc *sch)
{
/*  Diffserv structure specialised for Latency-Loss-Tradeoff spec.
 *		Loss Sensitive		(TOS1, TOS2)
 *		Best Effort
 *		Latency Sensitive	(TOS4, TOS5, VA, EF)
 *		Low Priority		(CS1)
 *		Network Control		(CS6, CS7)
 */
	struct cake_sched_data *q = qdisc_priv(sch);
	u32 rate = q->rate_bps;
	u32 mtu = psched_mtu(qdisc_dev(sch));

	q->tin_cnt = 5;

	/* codepoint to class mapping */
	q->tin_index = diffserv_llt;
	q->tin_order = normal_order;

	/* class characteristics */
	cake_set_rate(&q->tins[5], rate, mtu,
		      US2TIME(q->target), US2TIME(q->interval));

<<<<<<< HEAD
	cake_set_rate(&q->tins[0], rate/3, mtu,
		      US2TIME(q->target * 4), US2TIME(q->interval * 4));
	cake_set_rate(&q->tins[1], rate/3, mtu,
		      US2TIME(q->target), US2TIME(q->interval));
	cake_set_rate(&q->tins[2], rate/3, mtu,
=======
	cake_set_rate(&q->tins[0], rate / 3, mtu,
		      US2TIME(q->target * 4), US2TIME(q->interval * 4));
	cake_set_rate(&q->tins[1], rate / 3, mtu,
		      US2TIME(q->target), US2TIME(q->interval));
	cake_set_rate(&q->tins[2], rate / 3, mtu,
>>>>>>> 031998e4
		      US2TIME(q->target), US2TIME(q->target));
	cake_set_rate(&q->tins[3], rate >> 4, mtu,
		      US2TIME(q->target), US2TIME(q->interval));
	cake_set_rate(&q->tins[4], rate >> 4, mtu,
		      US2TIME(q->target * 4), US2TIME(q->interval * 4));

	/* priority weights */
	q->tins[0].tin_quantum_prio = 2048;
	q->tins[1].tin_quantum_prio = 2048;
	q->tins[2].tin_quantum_prio = 2048;
	q->tins[3].tin_quantum_prio = 16384;
	q->tins[4].tin_quantum_prio = 32768;

	/* bandwidth-sharing weights */
	q->tins[0].tin_quantum_band = 2048;
	q->tins[1].tin_quantum_band = 2048;
	q->tins[2].tin_quantum_band = 2048;
	q->tins[3].tin_quantum_band = 256;
	q->tins[4].tin_quantum_band = 16;

	return 5;
}

static void cake_reconfigure(struct Qdisc *sch)
{
	struct cake_sched_data *q = qdisc_priv(sch);
	int c, ft;

	switch (q->tin_mode) {
	case CAKE_MODE_BESTEFFORT:
		ft = cake_config_besteffort(sch);
		break;

	case CAKE_MODE_PRECEDENCE:
		ft = cake_config_precedence(sch);
		break;

	case CAKE_MODE_DIFFSERV8:
		ft = cake_config_diffserv8(sch);
		break;

	case CAKE_MODE_DIFFSERV4:
		ft = cake_config_diffserv4(sch);
		break;

	case CAKE_MODE_LLT:
		ft = cake_config_diffserv_llt(sch);
		break;

	case CAKE_MODE_DIFFSERV3:
	default:
		ft = cake_config_diffserv3(sch);
		break;
	};

	BUG_ON(q->tin_cnt > CAKE_MAX_TINS);
	for (c = q->tin_cnt; c < CAKE_MAX_TINS; c++)
		cake_clear_tin(sch, c);

	q->rate_ns   = q->tins[ft].tin_rate_ns;
	q->rate_shft = q->tins[ft].tin_rate_shft;

	if (q->buffer_config_limit) {
		q->buffer_limit = q->buffer_config_limit;
	} else if (q->rate_bps) {
		u64 t = (u64)q->rate_bps * q->interval;

		do_div(t, USEC_PER_SEC / 4);
		q->buffer_limit = max_t(u32, t, 4U << 20);
	} else {
		q->buffer_limit = ~0;
	}

	if (1 || q->rate_bps)
		sch->flags &= ~TCQ_F_CAN_BYPASS;
	else
		sch->flags |= TCQ_F_CAN_BYPASS;

	q->buffer_limit = min(q->buffer_limit,
			      max(sch->limit * psched_mtu(qdisc_dev(sch)),
		    q->buffer_config_limit));
}

static int cake_change(struct Qdisc *sch, struct nlattr *opt)
{
	struct cake_sched_data *q = qdisc_priv(sch);
	struct nlattr *tb[TCA_CAKE_MAX + 1];
	int err;

	if (!opt)
		return -EINVAL;

#if LINUX_VERSION_CODE < KERNEL_VERSION(4, 12, 0)
	err = nla_parse_nested(tb, TCA_CAKE_MAX, opt, cake_policy);
#else
	err = nla_parse_nested(tb, TCA_CAKE_MAX, opt, cake_policy, NULL);
#endif
	if (err < 0)
		return err;

	if (tb[TCA_CAKE_BASE_RATE])
		q->rate_bps = nla_get_u32(tb[TCA_CAKE_BASE_RATE]);

	if (tb[TCA_CAKE_DIFFSERV_MODE])
		q->tin_mode = nla_get_u32(tb[TCA_CAKE_DIFFSERV_MODE]);

	if (tb[TCA_CAKE_ATM]) {
		q->rate_flags &= ~(CAKE_FLAG_ATM | CAKE_FLAG_PTM);
		q->rate_flags |= nla_get_u32(tb[TCA_CAKE_ATM]) &
			(CAKE_FLAG_ATM | CAKE_FLAG_PTM);
	}

	if (tb[TCA_CAKE_WASH]) {
		if (!!nla_get_u32(tb[TCA_CAKE_WASH]))
			q->rate_flags |= CAKE_FLAG_WASH;
		else
			q->rate_flags &= ~CAKE_FLAG_WASH;
	}

	if (tb[TCA_CAKE_FLOW_MODE])
		q->flow_mode = nla_get_u32(tb[TCA_CAKE_FLOW_MODE]);

	if (tb[TCA_CAKE_NAT]) {
		q->flow_mode &= ~CAKE_FLOW_NAT_FLAG;
		q->flow_mode |= CAKE_FLOW_NAT_FLAG *
			!!nla_get_u32(tb[TCA_CAKE_NAT]);
	}

	if (tb[TCA_CAKE_OVERHEAD] && tb[TCA_CAKE_ETHERNET]) {
		if (tb[TCA_CAKE_ETHERNET])
			q->rate_overhead = -(nla_get_s32(tb[TCA_CAKE_ETHERNET]));
		else
			q->rate_overhead = -(qdisc_dev(sch)->hard_header_len);

		q->rate_overhead += nla_get_s32(tb[TCA_CAKE_OVERHEAD]);
	}

	if (tb[TCA_CAKE_MPU])
		q->rate_mpu = nla_get_u32(tb[TCA_CAKE_MPU]);

	if (tb[TCA_CAKE_RTT]) {
		q->interval = nla_get_u32(tb[TCA_CAKE_RTT]);

		if (!q->interval)
			q->interval = 1;
	}

	if (tb[TCA_CAKE_TARGET]) {
		q->target = nla_get_u32(tb[TCA_CAKE_TARGET]);

		if (!q->target)
			q->target = 1;
	}

	if (tb[TCA_CAKE_AUTORATE]) {
		if (!!nla_get_u32(tb[TCA_CAKE_AUTORATE]))
			q->rate_flags |= CAKE_FLAG_AUTORATE_INGRESS;
		else
			q->rate_flags &= ~CAKE_FLAG_AUTORATE_INGRESS;
	}

	if (tb[TCA_CAKE_INGRESS]) {
		if (!!nla_get_u32(tb[TCA_CAKE_INGRESS]))
			q->rate_flags |= CAKE_FLAG_INGRESS;
		else
			q->rate_flags &= ~CAKE_FLAG_INGRESS;
	}

	if (tb[TCA_CAKE_ACK_FILTER]) {
		q->rate_flags &= ~(CAKE_FLAG_ACK_FILTER |
				   CAKE_FLAG_ACK_AGGRESSIVE);
		/* maintain compatibility with tc's behaviour for about a week
		 * probably remove special case if mainlining
		 */
		if (nla_get_u32(tb[TCA_CAKE_ACK_FILTER]) == 1)
			q->rate_flags |= CAKE_FLAG_ACK_FILTER;
		else
			q->rate_flags |= nla_get_u32(tb[TCA_CAKE_ACK_FILTER]) &
						     (CAKE_FLAG_ACK_FILTER |
						      CAKE_FLAG_ACK_AGGRESSIVE);
	}

	if (tb[TCA_CAKE_MEMORY])
		q->buffer_config_limit = nla_get_s32(tb[TCA_CAKE_MEMORY]);

	if (q->tins) {
		sch_tree_lock(sch);
		cake_reconfigure(sch);
		sch_tree_unlock(sch);
	}

	return 0;
}

static void *cake_zalloc(size_t sz)
{
	void *ptr = kzalloc(sz, GFP_KERNEL | __GFP_NOWARN);

	if (!ptr)
		ptr = vzalloc(sz);
	return ptr;
}

static void cake_free(void *addr)
{
	if (addr)
		kvfree(addr);
}

static void cake_destroy(struct Qdisc *sch)
{
	struct cake_sched_data *q = qdisc_priv(sch);

	qdisc_watchdog_cancel(&q->watchdog);

	if (q->tins)
		cake_free(q->tins);
}

static int cake_init(struct Qdisc *sch, struct nlattr *opt)
{
	struct cake_sched_data *q = qdisc_priv(sch);
	int i, j;

	/* codel_cache_init(); */
	sch->limit = 10240;
	q->tin_mode = CAKE_MODE_DIFFSERV3;
	q->flow_mode  = CAKE_FLOW_TRIPLE;

	q->rate_bps = 0; /* unlimited by default */

	q->interval = 100000; /* 100ms default */
	q->target   =   5000; /* 5ms: codel RFC argues
			       * for 5 to 10% of interval
			       */

	q->cur_tin = 0;
	q->cur_flow  = 0;

	if (opt) {
		int err = cake_change(sch, opt);

		if (err)
			return err;
	}

	qdisc_watchdog_init(&q->watchdog, sch);

	quantum_div[0] = ~0;
	for (i = 1; i <= CAKE_QUEUES; i++)
		quantum_div[i] = 65535 / i;

	q->tins = cake_zalloc(CAKE_MAX_TINS * sizeof(struct cake_tin_data));
	if (!q->tins)
		goto nomem;

	for (i = 0; i < CAKE_MAX_TINS; i++) {
		struct cake_tin_data *b = q->tins + i;

		b->perturbation = prandom_u32();
		INIT_LIST_HEAD(&b->new_flows);
		INIT_LIST_HEAD(&b->old_flows);
		INIT_LIST_HEAD(&b->decaying_flows);
		b->sparse_flow_count = 0;
		b->bulk_flow_count = 0;
		b->decaying_flow_count = 0;
		/* codel_params_init(&b->cparams); */

		for (j = 0; j < CAKE_QUEUES; j++) {
			struct cake_flow *flow = b->flows + j;
			u32 k = j * CAKE_MAX_TINS + i;

			INIT_LIST_HEAD(&flow->flowchain);
			cobalt_vars_init(&flow->cvars);

			q->overflow_heap[k].t = i;
			q->overflow_heap[k].b = j;
			b->overflow_idx[j] = k;
		}
	}

	cake_reconfigure(sch);
	q->avg_peak_bandwidth = q->rate_bps;
	return 0;

nomem:
	cake_destroy(sch);
	return -ENOMEM;
}

static int cake_dump(struct Qdisc *sch, struct sk_buff *skb)
{
	struct cake_sched_data *q = qdisc_priv(sch);
	struct nlattr *opts;

	opts = nla_nest_start(skb, TCA_OPTIONS);
	if (!opts)
		goto nla_put_failure;

	if (nla_put_u32(skb, TCA_CAKE_BASE_RATE, q->rate_bps))
		goto nla_put_failure;

	if (nla_put_u32(skb, TCA_CAKE_DIFFSERV_MODE, q->tin_mode))
		goto nla_put_failure;

	if (nla_put_u32(skb, TCA_CAKE_ATM, (q->rate_flags &
			(CAKE_FLAG_ATM | CAKE_FLAG_PTM))))
		goto nla_put_failure;

	if (nla_put_u32(skb, TCA_CAKE_FLOW_MODE, q->flow_mode))
		goto nla_put_failure;

	if (nla_put_u32(skb, TCA_CAKE_WASH,
			!!(q->rate_flags & CAKE_FLAG_WASH)))
		goto nla_put_failure;

	if (nla_put_u32(skb, TCA_CAKE_OVERHEAD, q->rate_overhead +
			qdisc_dev(sch)->hard_header_len))
		goto nla_put_failure;

	if (nla_put_u32(skb, TCA_CAKE_MPU, q->rate_mpu))
		goto nla_put_failure;

	if (nla_put_u32(skb, TCA_CAKE_ETHERNET,
			qdisc_dev(sch)->hard_header_len))
		goto nla_put_failure;

	if (nla_put_u32(skb, TCA_CAKE_RTT, q->interval))
		goto nla_put_failure;

	if (nla_put_u32(skb, TCA_CAKE_TARGET, q->target))
		goto nla_put_failure;

	if (nla_put_u32(skb, TCA_CAKE_AUTORATE,
			!!(q->rate_flags & CAKE_FLAG_AUTORATE_INGRESS)))
		goto nla_put_failure;

	if (nla_put_u32(skb, TCA_CAKE_INGRESS,
			!!(q->rate_flags & CAKE_FLAG_INGRESS)))
		goto nla_put_failure;

<<<<<<< HEAD
=======
	if (nla_put_u32(skb, TCA_CAKE_ACK_FILTER,
			(q->rate_flags &
			(CAKE_FLAG_ACK_FILTER | CAKE_FLAG_ACK_AGGRESSIVE))))
		goto nla_put_failure;

>>>>>>> 031998e4
	if (nla_put_u32(skb, TCA_CAKE_MEMORY, q->buffer_config_limit))
		goto nla_put_failure;

	return nla_nest_end(skb, opts);

nla_put_failure:
	return -1;
}

static int cake_dump_stats(struct Qdisc *sch, struct gnet_dump *d)
{
	/* reuse fq_codel stats format */
	struct cake_sched_data *q = qdisc_priv(sch);
	struct tc_cake_xstats *st = cake_zalloc(sizeof(*st));
	int i;

	if (!st)
		return -1;

	BUG_ON(q->tin_cnt > TC_CAKE_MAX_TINS);

	st->version = 5;
	st->max_tins = TC_CAKE_MAX_TINS;
	st->tin_cnt = q->tin_cnt;

	for (i = 0; i < q->tin_cnt; i++) {
		struct cake_tin_data *b = &q->tins[i];

		st->threshold_rate[i] = b->tin_rate_bps;
		st->target_us[i]      = cobalt_time_to_us(b->cparams.target);
		st->interval_us[i]    = cobalt_time_to_us(b->cparams.interval);

		/* TODO FIXME: add missing aspects of these composite stats */
		st->sent[i].packets       = b->packets;
		st->sent[i].bytes	  = b->bytes;
		st->dropped[i].packets    = b->tin_dropped;
		st->ecn_marked[i].packets = b->tin_ecn_mark;
		st->backlog[i].bytes      = b->tin_backlog;
		st->ack_drops[i].packets  = b->ack_drops;

		st->peak_delay_us[i] = cobalt_time_to_us(b->peak_delay);
		st->avge_delay_us[i] = cobalt_time_to_us(b->avge_delay);
		st->base_delay_us[i] = cobalt_time_to_us(b->base_delay);

		st->way_indirect_hits[i] = b->way_hits;
		st->way_misses[i]	 = b->way_misses;
		st->way_collisions[i]    = b->way_collisions;

		st->sparse_flows[i]      = b->sparse_flow_count +
					   b->decaying_flow_count;
		st->bulk_flows[i]	 = b->bulk_flow_count;
		st->unresponse_flows[i]  = b->unresponsive_flow_count;
		st->spare[i]		 = 0;
		st->max_skblen[i]	 = b->max_skblen;
	}
	st->capacity_estimate = q->avg_peak_bandwidth;
	st->memory_limit      = q->buffer_limit;
	st->memory_used       = q->buffer_max_used;

	i = gnet_stats_copy_app(d, st, sizeof(*st));
	cake_free(st);
	return i;
}

static struct Qdisc_ops cake_qdisc_ops __read_mostly = {
	.id		=	"cake",
	.priv_size	=	sizeof(struct cake_sched_data),
	.enqueue	=	cake_enqueue,
	.dequeue	=	cake_dequeue,
	.peek		=	qdisc_peek_dequeued,
#if LINUX_VERSION_CODE < KERNEL_VERSION(4, 8, 0)
	.drop		=	cake_drop,
#endif
	.init		=	cake_init,
	.reset		=	cake_reset,
	.destroy	=	cake_destroy,
	.change		=	cake_change,
	.dump		=	cake_dump,
	.dump_stats	=	cake_dump_stats,
	.owner		=	THIS_MODULE,
};

static int __init cake_module_init(void)
{
	return register_qdisc(&cake_qdisc_ops);
}

static void __exit cake_module_exit(void)
{
	unregister_qdisc(&cake_qdisc_ops);
}

module_init(cake_module_init)
module_exit(cake_module_exit)
MODULE_AUTHOR("Jonathan Morton");
MODULE_LICENSE("Dual BSD/GPL");
MODULE_DESCRIPTION("The Cake shaper. Version: " CAKE_VERSION);<|MERGE_RESOLUTION|>--- conflicted
+++ resolved
@@ -1039,12 +1039,8 @@
 	}
 }
 
-<<<<<<< HEAD
-static void cake_advance_shaper(struct cake_sched_data *q, struct cake_tin_data *b, u32 len, u64 now, bool drop);
-=======
 static void cake_advance_shaper(struct cake_sched_data *q,
-				struct cake_tin_data *b, u32 len, u64 now);
->>>>>>> 031998e4
+				struct cake_tin_data *b, u32 len, u64 now, bool drop);
 
 #if LINUX_VERSION_CODE < KERNEL_VERSION(4, 8, 0)
 static unsigned int cake_drop(struct Qdisc *sch)
@@ -1095,13 +1091,8 @@
 	b->tin_dropped++;
 	sch->qstats.drops++;
 
-<<<<<<< HEAD
-	if(q->rate_flags & CAKE_FLAG_INGRESS)
+	if (q->rate_flags & CAKE_FLAG_INGRESS)
 		cake_advance_shaper(q, b, cake_overhead(q, len), now, true);
-=======
-	if (q->rate_flags & CAKE_FLAG_INGRESS)
-		cake_advance_shaper(q, b, cake_overhead(q, len), now);
->>>>>>> 031998e4
 
 #if LINUX_VERSION_CODE < KERNEL_VERSION(4, 8, 0)
 	kfree_skb(skb);
@@ -1199,7 +1190,6 @@
 
 		if (!sch->q.qlen) {
 			if (q->time_next_packet < now) {
-<<<<<<< HEAD
 				q->failsafe_next_packet = q->time_next_packet = now;
 			} else if (q->time_next_packet > now && q->failsafe_next_packet > now) {
 				u64 next_time = (q->time_next_packet < q->failsafe_next_packet)
@@ -1209,18 +1199,6 @@
 				codel_watchdog_schedule_ns(&q->watchdog, next_time, true);
 #else
 				qdisc_watchdog_schedule_ns(&q->watchdog, next_time);
-=======
-				q->time_next_packet = now;
-			} else if (q->time_next_packet > now) {
-				sch->qstats.overlimits++;
-#if LINUX_VERSION_CODE < KERNEL_VERSION(4, 8, 0)
-				codel_watchdog_schedule_ns(&q->watchdog,
-							   q->time_next_packet,
-							   true);
-#else
-				qdisc_watchdog_schedule_ns(&q->watchdog,
-							   q->time_next_packet);
->>>>>>> 031998e4
 #endif
 			}
 		}
@@ -1387,14 +1365,9 @@
 			host_load = max(host_load, dsthost->dsthost_refcnt);
 
 		flow->deficit = (b->flow_quantum * quantum_div[host_load]) >> 16;
-<<<<<<< HEAD
-	} else if(flow->set == CAKE_SET_SPARSE_WAIT) {
-		/* this flow was empty, accounted as a sparse flow, but actually in the bulk rotation */
-=======
 	} else if (flow->set == CAKE_SET_SPARSE_WAIT) {
 		/* this flow was empty, accounted as a sparse flow, but actually
 		 * in the bulk rotation */
->>>>>>> 031998e4
 		flow->set = CAKE_SET_BULK;
 		b->sparse_flow_count--;
 		b->bulk_flow_count++;
@@ -1635,15 +1608,9 @@
 			break;
 
 		/* drop this packet, get another one */
-<<<<<<< HEAD
-		if(q->rate_flags & CAKE_FLAG_INGRESS) {
+		if (q->rate_flags & CAKE_FLAG_INGRESS) {
 			len = cake_overhead(q, qdisc_pkt_len(skb));
 			cake_advance_shaper(q, b, len, now, true);
-=======
-		if (q->rate_flags & CAKE_FLAG_INGRESS) {
-			len = cake_overhead(q, qdisc_pkt_len(skb));
-			cake_advance_shaper(q, b, len, now);
->>>>>>> 031998e4
 			flow->deficit -= len;
 			b->tin_deficit -= len;
 		}
@@ -1655,11 +1622,7 @@
 		qdisc_qstats_drop(sch);
 		kfree_skb(skb);
 #endif
-<<<<<<< HEAD
-		if(q->rate_flags & CAKE_FLAG_INGRESS)
-=======
 		if (q->rate_flags & CAKE_FLAG_INGRESS)
->>>>>>> 031998e4
 			goto retry;
 	}
 
@@ -1678,9 +1641,8 @@
 	b->base_delay = cake_ewma(b->base_delay, delay,
 				  delay < b->base_delay ? 2 : 8);
 
-<<<<<<< HEAD
 	cake_advance_shaper(q, b, len, now, false);
-	if (q->time_next_packet > now && q->failsafe_next_packet > now && sch->q.qlen) {
+	if (q->time_next_packet > now && sch->q.qlen) {
 		u64 next_time = (q->time_next_packet < q->failsafe_next_packet)
 			? q->time_next_packet : q->failsafe_next_packet;
 #if LINUX_VERSION_CODE < KERNEL_VERSION(4, 8, 0)
@@ -1688,30 +1650,8 @@
 #else
 		qdisc_watchdog_schedule_ns(&q->watchdog, next_time);
 #endif
-	} else if(!sch->q.qlen) {
-		int i;
-		for(i=0; i < q->tin_cnt; i++) {
-			if(q->tins[i].decaying_flow_count) {
-#if LINUX_VERSION_CODE < KERNEL_VERSION(4, 8, 0)
-				codel_watchdog_schedule_ns(&q->watchdog, now + q->tins[i].cparams.target, true);
-#else
-				qdisc_watchdog_schedule_ns(&q->watchdog, now + q->tins[i].cparams.target);
-#endif
-				break;
-			}
-		}
-	}
-=======
-	cake_advance_shaper(q, b, len, now);
-	if (q->time_next_packet > now && sch->q.qlen) {
-#if LINUX_VERSION_CODE < KERNEL_VERSION(4, 8, 0)
-		codel_watchdog_schedule_ns(&q->watchdog, q->time_next_packet, true);
-#else
-		qdisc_watchdog_schedule_ns(&q->watchdog, q->time_next_packet);
-#endif
 	} else if (!sch->q.qlen) {
 		int i;
->>>>>>> 031998e4
 
 		for (i = 0; i < q->tin_cnt; i++) {
 			if (q->tins[i].decaying_flow_count) {
@@ -1734,20 +1674,13 @@
 	return skb;
 }
 
-<<<<<<< HEAD
-static void cake_advance_shaper(struct cake_sched_data *q, struct cake_tin_data *b, u32 len, u64 now, bool drop)
-{
-	/* charge packet bandwidth to this tin and the global shaper. */
-	if(q->rate_ns) {
-=======
 static void cake_advance_shaper(struct cake_sched_data *q,
-				struct cake_tin_data *b, u32 len, u64 now)
-{
-	/* charge packet bandwidth to this tin, lower tins,
+				struct cake_tin_data *b, u32 len, u64 now, bool drop)
+{
+	/* charge packet bandwidth to this tin
 	 * and to the global shaper.
 	 */
 	if (q->rate_ns) {
->>>>>>> 031998e4
 		s64 tdiff1 = b->tin_time_next_packet - now;
 		s64 tdiff2 = (len * (u64)b->tin_rate_ns) >> b->tin_rate_shft;
 		s64 tdiff3 = (len * (u64)q->rate_ns) >> q->rate_shft;
@@ -1786,12 +1719,8 @@
 	[TCA_CAKE_ETHERNET]      = { .type = NLA_U32 },
 	[TCA_CAKE_WASH]		 = { .type = NLA_U32 },
 	[TCA_CAKE_MPU]		 = { .type = NLA_U32 },
-<<<<<<< HEAD
-	[TCA_CAKE_INGRESS]		 = { .type = NLA_U32 },
-=======
 	[TCA_CAKE_INGRESS]	 = { .type = NLA_U32 },
 	[TCA_CAKE_ACK_FILTER]	 = { .type = NLA_U32 },
->>>>>>> 031998e4
 };
 
 static void cake_set_rate(struct cake_tin_data *b, u64 rate, u32 mtu,
@@ -2097,19 +2026,11 @@
 	cake_set_rate(&q->tins[5], rate, mtu,
 		      US2TIME(q->target), US2TIME(q->interval));
 
-<<<<<<< HEAD
-	cake_set_rate(&q->tins[0], rate/3, mtu,
-		      US2TIME(q->target * 4), US2TIME(q->interval * 4));
-	cake_set_rate(&q->tins[1], rate/3, mtu,
-		      US2TIME(q->target), US2TIME(q->interval));
-	cake_set_rate(&q->tins[2], rate/3, mtu,
-=======
 	cake_set_rate(&q->tins[0], rate / 3, mtu,
 		      US2TIME(q->target * 4), US2TIME(q->interval * 4));
 	cake_set_rate(&q->tins[1], rate / 3, mtu,
 		      US2TIME(q->target), US2TIME(q->interval));
 	cake_set_rate(&q->tins[2], rate / 3, mtu,
->>>>>>> 031998e4
 		      US2TIME(q->target), US2TIME(q->target));
 	cake_set_rate(&q->tins[3], rate >> 4, mtu,
 		      US2TIME(q->target), US2TIME(q->interval));
@@ -2451,14 +2372,11 @@
 			!!(q->rate_flags & CAKE_FLAG_INGRESS)))
 		goto nla_put_failure;
 
-<<<<<<< HEAD
-=======
 	if (nla_put_u32(skb, TCA_CAKE_ACK_FILTER,
 			(q->rate_flags &
 			(CAKE_FLAG_ACK_FILTER | CAKE_FLAG_ACK_AGGRESSIVE))))
 		goto nla_put_failure;
 
->>>>>>> 031998e4
 	if (nla_put_u32(skb, TCA_CAKE_MEMORY, q->buffer_config_limit))
 		goto nla_put_failure;
 
