/* COMMON Applications Kept Enhanced (CAKE) discipline - version 5
 *
 * Copyright (C) 2014-2017 Jonathan Morton <chromatix99@gmail.com>
 * Copyright (C) 2015-2017 Toke Høiland-Jørgensen <toke@toke.dk>
 * Copyright (C) 2014-2017 Dave Täht <dave.taht@gmail.com>
 * Copyright (C) 2015-2017 Sebastian Moeller <moeller0@gmx.de>
 * (C) 2015-2017 Kevin Darbyshire-Bryant <kevin@darbyshire-bryant.me.uk>
 * Copyright (C) 2017 Ryan Mounce <ryan@mounce.com.au>
 *
 * Redistribution and use in source and binary forms, with or without
 * modification, are permitted provided that the following conditions
 * are met:
 * 1. Redistributions of source code must retain the above copyright
 *	notice, this list of conditions, and the following disclaimer,
 *	without modification.
 * 2. Redistributions in binary form must reproduce the above copyright
 *	notice, this list of conditions and the following disclaimer in the
 *	documentation and/or other materials provided with the distribution.
 * 3. The names of the authors may not be used to endorse or promote products
 *	derived from this software without specific prior written permission.
 *
 * Alternatively, provided that this notice is retained in full, this
 * software may be distributed under the terms of the GNU General
 * Public License ("GPL") version 2, in which case the provisions of the
 * GPL apply INSTEAD OF those given above.
 *
 * THIS SOFTWARE IS PROVIDED BY THE COPYRIGHT HOLDERS AND CONTRIBUTORS
 * "AS IS" AND ANY EXPRESS OR IMPLIED WARRANTIES, INCLUDING, BUT NOT
 * LIMITED TO, THE IMPLIED WARRANTIES OF MERCHANTABILITY AND FITNESS FOR
 * A PARTICULAR PURPOSE ARE DISCLAIMED. IN NO EVENT SHALL THE COPYRIGHT
 * OWNER OR CONTRIBUTORS BE LIABLE FOR ANY DIRECT, INDIRECT, INCIDENTAL,
 * SPECIAL, EXEMPLARY, OR CONSEQUENTIAL DAMAGES (INCLUDING, BUT NOT
 * LIMITED TO, PROCUREMENT OF SUBSTITUTE GOODS OR SERVICES; LOSS OF USE,
 * DATA, OR PROFITS; OR BUSINESS INTERRUPTION) HOWEVER CAUSED AND ON ANY
 * THEORY OF LIABILITY, WHETHER IN CONTRACT, STRICT LIABILITY, OR TORT
 * (INCLUDING NEGLIGENCE OR OTHERWISE) ARISING IN ANY WAY OUT OF THE USE
 * OF THIS SOFTWARE, EVEN IF ADVISED OF THE POSSIBILITY OF SUCH
 * DAMAGE.
 *
 */

#include <linux/module.h>
#include <linux/types.h>
#include <linux/kernel.h>
#include <linux/jiffies.h>
#include <linux/string.h>
#include <linux/in.h>
#include <linux/errno.h>
#include <linux/init.h>
#include <linux/skbuff.h>
#include <linux/jhash.h>
#include <linux/slab.h>
#include <linux/vmalloc.h>
#include <linux/reciprocal_div.h>
#include <linux/version.h>
#include <net/netlink.h>
#include <net/pkt_sched.h>
#include <linux/if_vlan.h>
#include <net/tcp.h>
#include <net/flow_dissector.h>
#include <net/cobalt.h>

#if IS_ENABLED(CONFIG_NF_CONNTRACK)
#include <net/netfilter/nf_conntrack_core.h>
#include <net/netfilter/nf_conntrack_zones.h>
#include <net/netfilter/nf_conntrack.h>
#endif

/* The CAKE Principles:
 *		   (or, how to have your cake and eat it too)
 *
 * This is a combination of several shaping, AQM and FQ techniques into one
 * easy-to-use package:
 *
 * - An overall bandwidth shaper, to move the bottleneck away from dumb CPE
 *   equipment and bloated MACs.  This operates in deficit mode (as in sch_fq),
 *   eliminating the need for any sort of burst parameter (eg. token bucket
 *   depth).  Burst support is limited to that necessary to overcome scheduling
 *   latency.
 *
 * - A Diffserv-aware priority queue, giving more priority to certain classes,
 *   up to a specified fraction of bandwidth.  Above that bandwidth threshold,
 *   the priority is reduced to avoid starving other tins.
 *
 * - Each priority tin has a separate Flow Queue system, to isolate traffic
 *   flows from each other.  This prevents a burst on one flow from increasing
 *   the delay to another.  Flows are distributed to queues using a
 *   set-associative hash function.
 *
 * - Each queue is actively managed by Cobalt, which is a combination of the
 *   Codel and Blue AQM algorithms.  This serves flows fairly, and signals
 *   congestion early via ECN (if available) and/or packet drops, to keep
 *   latency low.  The codel parameters are auto-tuned based on the bandwidth
 *   setting, as is necessary at low bandwidths.
 *
 * The configuration parameters are kept deliberately simple for ease of use.
 * Everything has sane defaults.  Complete generality of configuration is *not*
 * a goal.
 *
 * The priority queue operates according to a weighted DRR scheme, combined with
 * a bandwidth tracker which reuses the shaper logic to detect which side of the
 * bandwidth sharing threshold the tin is operating.  This determines whether a
 * priority-based weight (high) or a bandwidth-based weight (low) is used for
 * that tin in the current pass.
 *
 * This qdisc was inspired by Eric Dumazet's fq_codel code, which he kindly
 * granted us permission to leverage.
 */

#define CAKE_SET_WAYS (8)
#define CAKE_MAX_TINS (8)
#define CAKE_QUEUES (1024)

#ifndef CAKE_VERSION
#define CAKE_VERSION "unknown"
#endif
static char *cake_version __attribute__((used)) = "Cake version: "
		CAKE_VERSION;

enum {
	CAKE_SET_NONE = 0,
	CAKE_SET_SPARSE,
	CAKE_SET_SPARSE_WAIT, /* counted in SPARSE, actually in BULK */
	CAKE_SET_BULK,
	CAKE_SET_DECAYING
};

struct cake_flow {
	/* this stuff is all needed per-flow at dequeue time */
	struct sk_buff	  *head;
	struct sk_buff	  *tail;
	struct sk_buff	  *ackcheck;
	struct list_head  flowchain;
	s32		  deficit;
	struct cobalt_vars cvars;
	u16		  srchost; /* index into cake_host table */
	u16		  dsthost;
	u8		  set;
}; /* please try to keep this structure <= 64 bytes */

struct cake_host {
	u32 srchost_tag;
	u32 dsthost_tag;
	u16 srchost_refcnt;
	u16 dsthost_refcnt;
};

struct cake_heap_entry {
	u16 t:3, b:10;
};

struct cake_tin_data {
	struct cake_flow flows[CAKE_QUEUES];
	u32	backlogs[CAKE_QUEUES];
	u32	tags[CAKE_QUEUES]; /* for set association */
	u16	overflow_idx[CAKE_QUEUES];
	struct cake_host hosts[CAKE_QUEUES]; /* for triple isolation */
	u16	flow_quantum;

	struct cobalt_params cparams;
	u32	drop_overlimit;
	u16	bulk_flow_count;
	u16	sparse_flow_count;
	u16	decaying_flow_count;
	u16	unresponsive_flow_count;

	u32	max_skblen;

	struct list_head new_flows;
	struct list_head old_flows;
	struct list_head decaying_flows;

	/* time_next = time_this + ((len * rate_ns) >> rate_shft) */
	u64	tin_time_next_packet;
	u32	tin_rate_ns;
	u32	tin_rate_bps;
	u16	tin_rate_shft;

	u16	tin_quantum_prio;
	u16	tin_quantum_band;
	s32	tin_deficit;
	u32	tin_backlog;
	u32	tin_dropped;
	u32	tin_ecn_mark;

	u32	packets;
	u64	bytes;

	u32	ack_drops;

	/* moving averages */
	cobalt_time_t avge_delay;
	cobalt_time_t peak_delay;
	cobalt_time_t base_delay;

	/* hash function stats */
	u32	way_directs;
	u32	way_hits;
	u32	way_misses;
	u32	way_collisions;
}; /* number of tins is small, so size of this struct doesn't matter much */

struct cake_sched_data {
	struct cake_tin_data *tins;

	struct cake_heap_entry overflow_heap[CAKE_QUEUES * CAKE_MAX_TINS];
	u16		overflow_timeout;

	u16		tin_cnt;
	u8		tin_mode;
	u8		flow_mode;

	/* time_next = time_this + ((len * rate_ns) >> rate_shft) */
	u16		rate_shft;
	u64		time_next_packet;
	u64		failsafe_next_packet;
	u32		rate_ns;
	u32		rate_bps;
	u16		rate_flags;
	s16		rate_overhead;
	u16		rate_mpu;
	u32		interval;
	u32		target;

	/* resource tracking */
	u32		buffer_used;
	u32		buffer_max_used;
	u32		buffer_limit;
	u32		buffer_config_limit;

	/* indices for dequeue */
	u16		cur_tin;
	u16		cur_flow;

	struct qdisc_watchdog watchdog;
	const u8	*tin_index;
	const u8	*tin_order;

	/* bandwidth capacity estimate */
	u64		last_packet_time;
	u64		avg_packet_interval;
	u64		avg_window_begin;
	u32		avg_window_bytes;
	u32		avg_peak_bandwidth;
	u64		last_reconfig_time;
};

enum {
	CAKE_MODE_BESTEFFORT = 1,
	CAKE_MODE_PRECEDENCE,
	CAKE_MODE_DIFFSERV8,
	CAKE_MODE_DIFFSERV4,
	CAKE_MODE_LLT,
	CAKE_MODE_DIFFSERV3,
	CAKE_MODE_MAX
};

enum {
	CAKE_FLAG_ATM = 0x0001,
	CAKE_FLAG_PTM = 0x0002,
	CAKE_FLAG_AUTORATE_INGRESS = 0x0010,
	CAKE_FLAG_INGRESS = 0x0040,
	CAKE_FLAG_WASH = 0x0100,
	CAKE_FLAG_ACK_FILTER = 0x0200,
	CAKE_FLAG_ACK_AGGRESSIVE = 0x0400
};

enum {
	CAKE_FLOW_NONE = 0,
	CAKE_FLOW_SRC_IP,
	CAKE_FLOW_DST_IP,
	CAKE_FLOW_HOSTS,    /* = CAKE_FLOW_SRC_IP | CAKE_FLOW_DST_IP */
	CAKE_FLOW_FLOWS,
	CAKE_FLOW_DUAL_SRC, /* = CAKE_FLOW_SRC_IP | CAKE_FLOW_FLOWS */
	CAKE_FLOW_DUAL_DST, /* = CAKE_FLOW_DST_IP | CAKE_FLOW_FLOWS */
	CAKE_FLOW_TRIPLE,   /* = CAKE_FLOW_HOSTS  | CAKE_FLOW_FLOWS */
	CAKE_FLOW_MAX,
	CAKE_FLOW_NAT_FLAG = 64
};

static u16 quantum_div[CAKE_QUEUES + 1] = {0};

/* Diffserv lookup tables */

static const u8 precedence[] = {0, 0, 0, 0, 0, 0, 0, 0,
				1, 1, 1, 1, 1, 1, 1, 1,
				2, 2, 2, 2, 2, 2, 2, 2,
				3, 3, 3, 3, 3, 3, 3, 3,
				4, 4, 4, 4, 4, 4, 4, 4,
				5, 5, 5, 5, 5, 5, 5, 5,
				6, 6, 6, 6, 6, 6, 6, 6,
				7, 7, 7, 7, 7, 7, 7, 7,
				};

static const u8 diffserv_llt[] = {1, 0, 0, 1, 2, 2, 1, 1,
				3, 1, 1, 1, 1, 1, 1, 1,
				1, 1, 1, 1, 1, 1, 1, 1,
				1, 1, 1, 1, 1, 1, 1, 1,
				1, 1, 1, 1, 1, 1, 1, 1,
				1, 1, 1, 1, 2, 1, 2, 1,
				4, 1, 1, 1, 1, 1, 1, 1,
				4, 1, 1, 1, 1, 1, 1, 1,
				};

static const u8 diffserv8[] = {2, 5, 1, 2, 4, 2, 2, 2,
			       0, 2, 1, 2, 1, 2, 1, 2,
			       5, 2, 4, 2, 4, 2, 4, 2,
				3, 2, 3, 2, 3, 2, 3, 2,
				6, 2, 3, 2, 3, 2, 3, 2,
				6, 2, 2, 2, 6, 2, 6, 2,
				7, 2, 2, 2, 2, 2, 2, 2,
				7, 2, 2, 2, 2, 2, 2, 2,
				};

static const u8 diffserv4[] = {0, 2, 0, 0, 2, 0, 0, 0,
			       1, 0, 0, 0, 0, 0, 0, 0,
				2, 0, 2, 0, 2, 0, 2, 0,
				2, 0, 2, 0, 2, 0, 2, 0,
				3, 0, 2, 0, 2, 0, 2, 0,
				3, 0, 0, 0, 3, 0, 3, 0,
				3, 0, 0, 0, 0, 0, 0, 0,
				3, 0, 0, 0, 0, 0, 0, 0,
				};

static const u8 diffserv3[] = {0, 0, 0, 0, 2, 0, 0, 0,
			       1, 0, 0, 0, 0, 0, 0, 0,
				0, 0, 0, 0, 0, 0, 0, 0,
				0, 0, 0, 0, 0, 0, 0, 0,
				0, 0, 0, 0, 0, 0, 0, 0,
				0, 0, 0, 0, 2, 0, 2, 0,
				2, 0, 0, 0, 0, 0, 0, 0,
				2, 0, 0, 0, 0, 0, 0, 0,
				};

static const u8 besteffort[] = {0, 0, 0, 0, 0, 0, 0, 0,
				0, 0, 0, 0, 0, 0, 0, 0,
				0, 0, 0, 0, 0, 0, 0, 0,
				0, 0, 0, 0, 0, 0, 0, 0,
				0, 0, 0, 0, 0, 0, 0, 0,
				0, 0, 0, 0, 0, 0, 0, 0,
				0, 0, 0, 0, 0, 0, 0, 0,
				0, 0, 0, 0, 0, 0, 0, 0,
				};

/* tin priority order for stats dumping */

static const u8 normal_order[] = {0, 1, 2, 3, 4, 5, 6, 7};
static const u8 bulk_order[] = {1, 0, 2, 3};

#define REC_INV_SQRT_CACHE (16)
static u32 cobalt_rec_inv_sqrt_cache[REC_INV_SQRT_CACHE] = {0};

/* http://en.wikipedia.org/wiki/Methods_of_computing_square_roots
 * new_invsqrt = (invsqrt / 2) * (3 - count * invsqrt^2)
 *
 * Here, invsqrt is a fixed point number (< 1.0), 32bit mantissa, aka Q0.32
 */

static void cobalt_newton_step(struct cobalt_vars *vars)
{
	u32 invsqrt = vars->rec_inv_sqrt;
	u32 invsqrt2 = ((u64)invsqrt * invsqrt) >> 32;
	u64 val = (3LL << 32) - ((u64)vars->count * invsqrt2);

	val >>= 2; /* avoid overflow in following multiply */
	val = (val * invsqrt) >> (32 - 2 + 1);

	vars->rec_inv_sqrt = val;
}

static void cobalt_invsqrt(struct cobalt_vars *vars)
{
	if (vars->count < REC_INV_SQRT_CACHE)
		vars->rec_inv_sqrt = cobalt_rec_inv_sqrt_cache[vars->count];
	else
		cobalt_newton_step(vars);
}

/* There is a big difference in timing between the accurate values placed in
 * the cache and the approximations given by a single Newton step for small
 * count values, particularly when stepping from count 1 to 2 or vice versa.
 * Above 16, a single Newton step gives sufficient accuracy in either
 * direction, given the precision stored.
 *
 * The magnitude of the error when stepping up to count 2 is such as to give
 * the value that *should* have been produced at count 4.
 */

static void cobalt_cache_init(void)
{
	struct cobalt_vars v;

	memset(&v, 0, sizeof(v));
	v.rec_inv_sqrt = ~0U;
	cobalt_rec_inv_sqrt_cache[0] = v.rec_inv_sqrt;

	for (v.count = 1; v.count < REC_INV_SQRT_CACHE; v.count++) {
		cobalt_newton_step(&v);
		cobalt_newton_step(&v);
		cobalt_newton_step(&v);
		cobalt_newton_step(&v);

		cobalt_rec_inv_sqrt_cache[v.count] = v.rec_inv_sqrt;
	}
}

static void cobalt_vars_init(struct cobalt_vars *vars)
{
	memset(vars, 0, sizeof(*vars));

	if (!cobalt_rec_inv_sqrt_cache[0]) {
		cobalt_cache_init();
		cobalt_rec_inv_sqrt_cache[0] = ~0;
	}
}

/* CoDel control_law is t + interval/sqrt(count)
 * We maintain in rec_inv_sqrt the reciprocal value of sqrt(count) to avoid
 * both sqrt() and divide operation.
 */
static cobalt_time_t cobalt_control(cobalt_time_t t,
				    cobalt_time_t interval,
				    u32 rec_inv_sqrt)
{
	return t + reciprocal_scale(interval, rec_inv_sqrt);
}

/* Call this when a packet had to be dropped due to queue overflow.  Returns
 * true if the BLUE state was quiescent before but active after this call.
 */
static bool cobalt_queue_full(struct cobalt_vars *vars,
			      struct cobalt_params *p,
			      cobalt_time_t now)
{
	bool up = false;

	if ((now - vars->blue_timer) > p->target) {
		up = !vars->p_drop;
		vars->p_drop += p->p_inc;
		if (vars->p_drop < p->p_inc)
			vars->p_drop = ~0;
		vars->blue_timer = now;
	}
	vars->dropping = true;
	vars->drop_next = now;
	if (!vars->count)
		vars->count = 1;

	return up;
}

/* Call this when the queue was serviced but turned out to be empty.  Returns
 * true if the BLUE state was active before but quiescent after this call.
 */
static bool cobalt_queue_empty(struct cobalt_vars *vars,
			       struct cobalt_params *p,
			       cobalt_time_t now)
{
	bool down = false;

	if (vars->p_drop && (now - vars->blue_timer) > p->target) {
		if (vars->p_drop < p->p_dec)
			vars->p_drop = 0;
		else
			vars->p_drop -= p->p_dec;
		vars->blue_timer = now;
		down = !vars->p_drop;
	}
	vars->dropping = false;

	if (vars->count && (now - vars->drop_next) >= 0) {
		vars->count--;
		cobalt_invsqrt(vars);
		vars->drop_next = cobalt_control(vars->drop_next,
						 p->interval,
						 vars->rec_inv_sqrt);
	}

	return down;
}

/* Call this with a freshly dequeued packet for possible congestion marking.
 * Returns true as an instruction to drop the packet, false for delivery.
 */
static bool cobalt_should_drop(struct cobalt_vars *vars,
			       struct cobalt_params *p,
			       cobalt_time_t now,
			       struct sk_buff *skb)
{
	bool drop = false;

	/* Simplified Codel implementation */
	cobalt_tdiff_t sojourn  = now - cobalt_get_enqueue_time(skb);

/* The 'schedule' variable records, in its sign, whether 'now' is before or
 * after 'drop_next'.  This allows 'drop_next' to be updated before the next
 * scheduling decision is actually branched, without destroying that
 * information.  Similarly, the first 'schedule' value calculated is preserved
 * in the boolean 'next_due'.
 *
 * As for 'drop_next', we take advantage of the fact that 'interval' is both
 * the delay between first exceeding 'target' and the first signalling event,
 * *and* the scaling factor for the signalling frequency.  It's therefore very
 * natural to use a single mechanism for both purposes, and eliminates a
 * significant amount of reference Codel's spaghetti code.  To help with this,
 * both the '0' and '1' entries in the invsqrt cache are 0xFFFFFFFF, as close
 * as possible to 1.0 in fixed-point.
 */

	cobalt_tdiff_t schedule = now - vars->drop_next;
	bool over_target = sojourn > p->target;
	bool next_due    = vars->count && schedule >= 0;

	vars->ecn_marked = false;

	if (over_target) {
		if (!vars->dropping) {
			vars->dropping = true;
			vars->drop_next = cobalt_control(now,
							 p->interval,
							 vars->rec_inv_sqrt);
		}
		if (!vars->count)
			vars->count = 1;
	} else if (vars->dropping) {
		vars->dropping = false;
	}

	if (next_due && vars->dropping) {
		/* Use ECN mark if possible, otherwise drop */
		drop = !(vars->ecn_marked = INET_ECN_set_ce(skb));

		vars->count++;
		if (!vars->count)
			vars->count--;
		cobalt_invsqrt(vars);
		vars->drop_next = cobalt_control(vars->drop_next,
						 p->interval,
						 vars->rec_inv_sqrt);
		schedule = now - vars->drop_next;
	} else {
		while (next_due) {
			vars->count--;
			cobalt_invsqrt(vars);
			vars->drop_next = cobalt_control(vars->drop_next,
							 p->interval,
							 vars->rec_inv_sqrt);
			schedule = now - vars->drop_next;
			next_due = vars->count && schedule >= 0;
		}
	}

	/* Simple BLUE implementation.  Lack of ECN is deliberate. */
	if (vars->p_drop)
		drop |= (prandom_u32() < vars->p_drop);

	/* Overload the drop_next field as an activity timeout */
	if (!vars->count)
		vars->drop_next = now + p->interval;
	else if (schedule > 0 && !drop)
		vars->drop_next = now;

	return drop;
}

#if IS_ENABLED(CONFIG_NF_CONNTRACK)

static inline void cake_update_flowkeys(struct flow_keys *keys,
					const struct sk_buff *skb)
{
	enum ip_conntrack_info ctinfo;
	bool rev = false;

	struct nf_conn *ct;
	const struct nf_conntrack_tuple *tuple;

	if (tc_skb_protocol(skb) != htons(ETH_P_IP))
		return;

	ct = nf_ct_get(skb, &ctinfo);
	if (ct) {
		tuple = nf_ct_tuple(ct, CTINFO2DIR(ctinfo));
	} else {
		const struct nf_conntrack_tuple_hash *hash;
		struct nf_conntrack_tuple srctuple;

		if (!nf_ct_get_tuplepr(skb, skb_network_offset(skb),
				       NFPROTO_IPV4, dev_net(skb->dev),
				       &srctuple))
			return;

		hash = nf_conntrack_find_get(dev_net(skb->dev),
					     &nf_ct_zone_dflt,
					     &srctuple);
		if (!hash)
			return;

		rev = true;
		ct = nf_ct_tuplehash_to_ctrack(hash);
		tuple = nf_ct_tuple(ct, !hash->tuple.dst.dir);
	}

	keys->addrs.v4addrs.src = rev ? tuple->dst.u3.ip : tuple->src.u3.ip;
	keys->addrs.v4addrs.dst = rev ? tuple->src.u3.ip : tuple->dst.u3.ip;

	if (keys->ports.ports) {
		keys->ports.src = rev ? tuple->dst.u.all : tuple->src.u.all;
		keys->ports.dst = rev ? tuple->src.u.all : tuple->dst.u.all;
	}

	if (rev)
		nf_ct_put(ct);
}
#else
static inline void cake_update_flowkeys(struct flow_keys *keys,
					const struct sk_buff *skb)
{
	/* There is nothing we can do here without CONNTRACK */
}
#endif

/* Cake has several subtle multiple bit settings. In these cases you
 *  would be matching triple isolate mode as well.
 */

static inline bool cake_dsrc(int flow_mode)
{
	return (flow_mode & CAKE_FLOW_DUAL_SRC) == CAKE_FLOW_DUAL_SRC;
}

static inline bool cake_ddst(int flow_mode)
{
	return (flow_mode & CAKE_FLOW_DUAL_DST) == CAKE_FLOW_DUAL_DST;
}

static inline u32
cake_hash(struct cake_tin_data *q, const struct sk_buff *skb, int flow_mode)
{
	struct flow_keys keys, host_keys;
	u32 flow_hash = 0, srchost_hash, dsthost_hash;
	u16 reduced_hash, srchost_idx, dsthost_idx;

	if (unlikely(flow_mode == CAKE_FLOW_NONE))
		return 0;

	skb_flow_dissect_flow_keys(skb, &keys,
				   FLOW_DISSECTOR_F_STOP_AT_FLOW_LABEL);

	if (flow_mode & CAKE_FLOW_NAT_FLAG)
		cake_update_flowkeys(&keys, skb);

	/* flow_hash_from_keys() sorts the addresses by value, so we have
	 * to preserve their order in a separate data structure to treat
	 * src and dst host addresses as independently selectable.
	 */
	host_keys = keys;
	host_keys.ports.ports     = 0;
	host_keys.basic.ip_proto  = 0;
	host_keys.keyid.keyid     = 0;
	host_keys.tags.flow_label = 0;

	switch (host_keys.control.addr_type) {
	case FLOW_DISSECTOR_KEY_IPV4_ADDRS:
		host_keys.addrs.v4addrs.src = 0;
		dsthost_hash = flow_hash_from_keys(&host_keys);
		host_keys.addrs.v4addrs.src = keys.addrs.v4addrs.src;
		host_keys.addrs.v4addrs.dst = 0;
		srchost_hash = flow_hash_from_keys(&host_keys);
		break;

	case FLOW_DISSECTOR_KEY_IPV6_ADDRS:
		memset(&host_keys.addrs.v6addrs.src, 0,
		       sizeof(host_keys.addrs.v6addrs.src));
		dsthost_hash = flow_hash_from_keys(&host_keys);
		host_keys.addrs.v6addrs.src = keys.addrs.v6addrs.src;
		memset(&host_keys.addrs.v6addrs.dst, 0,
		       sizeof(host_keys.addrs.v6addrs.dst));
		srchost_hash = flow_hash_from_keys(&host_keys);
		break;

	default:
		dsthost_hash = 0;
		srchost_hash = 0;
	};

	/* This *must* be after the above switch, since as a
	 * side-effect it sorts the src and dst addresses.
	 */
	if (flow_mode & CAKE_FLOW_FLOWS)
		flow_hash = flow_hash_from_keys(&keys);

	if (!(flow_mode & CAKE_FLOW_FLOWS)) {
		if (flow_mode & CAKE_FLOW_SRC_IP)
			flow_hash ^= srchost_hash;

		if (flow_mode & CAKE_FLOW_DST_IP)
			flow_hash ^= dsthost_hash;
	}

	reduced_hash = flow_hash % CAKE_QUEUES;

	/* set-associative hashing */
	/* fast path if no hash collision (direct lookup succeeds) */
	if (likely(q->tags[reduced_hash] == flow_hash &&
		   q->flows[reduced_hash].set)) {
		q->way_directs++;
	} else {
		u32 inner_hash = reduced_hash % CAKE_SET_WAYS;
		u32 outer_hash = reduced_hash - inner_hash;
		u32 i, k;
		bool allocate_src = false;
		bool allocate_dst = false;

		/* check if any active queue in the set is reserved for
		 * this flow.
		 */
		for (i = 0, k = inner_hash; i < CAKE_SET_WAYS;
		     i++, k = (k + 1) % CAKE_SET_WAYS) {
			if (q->tags[outer_hash + k] == flow_hash) {
				if (i)
					q->way_hits++;

				if (!q->flows[outer_hash + k].set) {
					/* need to increment host refcnts */
					allocate_src = cake_dsrc(flow_mode);
					allocate_dst = cake_ddst(flow_mode);
				}

				goto found;
			}
		}

		/* no queue is reserved for this flow, look for an
		 * empty one.
		 */
		for (i = 0; i < CAKE_SET_WAYS;
			 i++, k = (k + 1) % CAKE_SET_WAYS) {
			if (!q->flows[outer_hash + k].set) {
				q->way_misses++;
				allocate_src = cake_dsrc(flow_mode);
				allocate_dst = cake_ddst(flow_mode);
				goto found;
			}
		}

		/* With no empty queues, default to the original
		 * queue, accept the collision, update the host tags.
		 */
		q->way_collisions++;
		q->hosts[q->flows[reduced_hash].srchost].srchost_refcnt--;
		q->hosts[q->flows[reduced_hash].dsthost].dsthost_refcnt--;
		allocate_src = cake_dsrc(flow_mode);
		allocate_dst = cake_ddst(flow_mode);
found:
		/* reserve queue for future packets in same flow */
		reduced_hash = outer_hash + k;
		q->tags[reduced_hash] = flow_hash;

		if (allocate_src) {
			srchost_idx = srchost_hash % CAKE_QUEUES;
			inner_hash = srchost_idx % CAKE_SET_WAYS;
			outer_hash = srchost_idx - inner_hash;
			for (i = 0, k = inner_hash; i < CAKE_SET_WAYS;
				i++, k = (k + 1) % CAKE_SET_WAYS) {
				if (q->hosts[outer_hash + k].srchost_tag ==
				    srchost_hash)
					goto found_src;
			}
			for (i = 0; i < CAKE_SET_WAYS;
				i++, k = (k + 1) % CAKE_SET_WAYS) {
				if (!q->hosts[outer_hash + k].srchost_refcnt)
					break;
			}
			q->hosts[outer_hash + k].srchost_tag = srchost_hash;
found_src:
			srchost_idx = outer_hash + k;
			q->hosts[srchost_idx].srchost_refcnt++;
			q->flows[reduced_hash].srchost = srchost_idx;
		}

		if (allocate_dst) {
			dsthost_idx = dsthost_hash % CAKE_QUEUES;
			inner_hash = dsthost_idx % CAKE_SET_WAYS;
			outer_hash = dsthost_idx - inner_hash;
			for (i = 0, k = inner_hash; i < CAKE_SET_WAYS;
			     i++, k = (k + 1) % CAKE_SET_WAYS) {
				if (q->hosts[outer_hash + k].dsthost_tag ==
				    dsthost_hash)
					goto found_dst;
			}
			for (i = 0; i < CAKE_SET_WAYS;
			     i++, k = (k + 1) % CAKE_SET_WAYS) {
				if (!q->hosts[outer_hash + k].dsthost_refcnt)
					break;
			}
			q->hosts[outer_hash + k].dsthost_tag = dsthost_hash;
found_dst:
			dsthost_idx = outer_hash + k;
			q->hosts[dsthost_idx].dsthost_refcnt++;
			q->flows[reduced_hash].dsthost = dsthost_idx;
		}
	}

	return reduced_hash;
}

/* helper functions : might be changed when/if skb use a standard list_head */
/* remove one skb from head of slot queue */

static inline struct sk_buff *dequeue_head(struct cake_flow *flow)
{
	struct sk_buff *skb = flow->head;

	if (skb) {
		flow->head = skb->next;
		skb->next = NULL;

		if (skb == flow->ackcheck)
			flow->ackcheck = NULL;
	}

	return skb;
}

/* add skb to flow queue (tail add) */

static inline void
flow_queue_add(struct cake_flow *flow, struct sk_buff *skb)
{
	if (!flow->head)
		flow->head = skb;
	else
		flow->tail->next = skb;
	flow->tail = skb;
	skb->next = NULL;
}

static struct sk_buff *cake_ack_filter(struct cake_sched_data *q,
				       struct cake_flow *flow)
{
	int seglen;
	struct sk_buff *skb = flow->tail, *skb_check, *skb_check_prev;
	struct iphdr *iph, *iph_check;
	struct ipv6hdr *ipv6h, *ipv6h_check;
	struct tcphdr *tcph, *tcph_check;
	bool otherconn_ack_seen = false;
	struct sk_buff *otherconn_checked_to = NULL;
	bool thisconn_redundant_seen = false, thisconn_seen_last = false;
	struct sk_buff *thisconn_checked_to = NULL, *thisconn_ack = NULL;
	bool aggressive = q->rate_flags & CAKE_FLAG_ACK_AGGRESSIVE;

	/* no other possible ACKs to filter */
	if (flow->head == skb)
		return NULL;

	iph = skb->encapsulation ? inner_ip_hdr(skb) : ip_hdr(skb);
	ipv6h = skb->encapsulation ? inner_ipv6_hdr(skb) : ipv6_hdr(skb);

	/* check that the innermost network header is v4/v6, and contains TCP */
	if (iph->version == 4) {
		if (iph->protocol != IPPROTO_TCP)
			return NULL;
		seglen = ntohs(iph->tot_len) - (4 * iph->ihl);
		tcph = (struct tcphdr *)((void *)iph + (4 * iph->ihl));
	} else if (ipv6h->version == 6) {
		if (ipv6h->nexthdr != IPPROTO_TCP)
			return NULL;
		seglen = ntohs(ipv6h->payload_len);
		tcph = (struct tcphdr *)((void *)ipv6h + sizeof(struct ipv6hdr));
	} else {
		return NULL;
	}

	/* the 'triggering' packet need only have the ACK flag set.
	 * also check that SYN is not set, as there won't be any previous ACKs.
	 */
	if ((tcp_flag_word(tcph) &
		cpu_to_be32(0x00120000)) != TCP_FLAG_ACK)
		return NULL;

	/* the 'triggering' ACK is at the end of the queue,
	 * we have already returned if it is the only packet in the flow.
	 * stop before last packet in queue, don't compare trigger ACK to itself
	 * start where we finished last time if recorded in ->ackcheck
	 * otherwise start from the the head of the flow queue.
	 */
	skb_check_prev = flow->ackcheck;
	skb_check = flow->ackcheck ?: flow->head;

	while (skb_check->next) {
		bool pure_ack, thisconn;

		/* don't increment if at head of flow queue (_prev == NULL) */
		if (skb_check_prev) {
			skb_check_prev = skb_check;
			skb_check = skb_check->next;
			if (!skb_check->next)
				break;
		} else {
			skb_check_prev = ERR_PTR(-1);
		}

		iph_check = skb_check->encapsulation ?
			inner_ip_hdr(skb_check) : ip_hdr(skb_check);
		ipv6h_check = skb_check->encapsulation ?
			inner_ipv6_hdr(skb_check) : ipv6_hdr(skb_check);

		if (iph_check->version == 4) {
			if (iph_check->protocol != IPPROTO_TCP)
				continue;
			seglen = ntohs(iph_check->tot_len) - (4 * iph_check->ihl);
			tcph_check = (struct tcphdr *)((void *)iph_check
				+ (4 * iph_check->ihl));
			if (iph->version == 4 &&
			    iph_check->saddr == iph->saddr &&
			    iph_check->daddr == iph->daddr) {
				thisconn = true;
			} else {
				thisconn = false;
			}
		} else if (ipv6h_check->version == 6) {
			if (ipv6h_check->nexthdr != IPPROTO_TCP)
				continue;
			seglen = ntohs(ipv6h_check->payload_len);
			tcph_check = (struct tcphdr *)((void *)ipv6h_check +
				     sizeof(struct ipv6hdr));
			if (ipv6h->version == 6 &&
			    ipv6_addr_cmp(&ipv6h_check->saddr, &ipv6h->saddr) &&
				ipv6_addr_cmp(&ipv6h_check->daddr, &ipv6h->daddr)) {
				thisconn = true;
			} else {
				thisconn = false;
			}
		} else {
			continue;
		}

		/* stricter criteria apply to ACKs that we may filter
		 * 3 reserved flags must be unset to avoid future breakage
		 * ECE/CWR/NS can be safely ignored
		 * ACK must be set
		 * All other flags URG/PSH/RST/SYN/FIN must be unset
		 * must be 'pure' ACK, contain zero bytes of segment data
		 * options are ignored
		 */
		if ((tcp_flag_word(tcph) &
			cpu_to_be32(0x00120000)) != TCP_FLAG_ACK) {
			continue;
		} else if (((tcp_flag_word(tcph_check) &
				cpu_to_be32(0x0E3F0000)) != TCP_FLAG_ACK) ||
			   ((seglen - 4 * tcph_check->doff) != 0)) {
			pure_ack = false;
		} else {
			pure_ack = true;
		}

		/* if we find an ACK belonging to a different connection
		 * continue checking for other ACKs this round however
		 * restart checking from the other connection next time.
		 */
		if (thisconn &&	(tcph_check->source != tcph->source ||
				 tcph_check->dest != tcph->dest)) {
			thisconn = false;
		}

		/* new ack sequence must be greater
		 */
		if (thisconn &&
		    (ntohl(tcph_check->ack_seq) > ntohl(tcph->ack_seq)))
			continue;

		/* DupACKs with an equal sequence number shouldn't be filtered,
		 * but we can filter if the triggering packet is a SACK
		 */
		if (thisconn &&
		    (ntohl(tcph_check->ack_seq) == ntohl(tcph->ack_seq))) {
			/* inspired by tcp_parse_options in tcp_input.c */
			bool sack = false;
			int length = (tcph->doff * 4) - sizeof(struct tcphdr);
			const u8 *ptr = (const u8 *)(tcph + 1);

			while (length > 0) {
				int opcode = *ptr++;
				int opsize;

				if (opcode == TCPOPT_EOL)
					break;
				if (opcode == TCPOPT_NOP) {
					length--;
					continue;
				}
				opsize = *ptr++;
				if (opsize < 2 || opsize > length)
					break;
				if (opcode == TCPOPT_SACK) {
					sack = true;
					break;
				}
				ptr += opsize - 2;
				length -= opsize;
			}
			if (!sack)
				continue;
		}

		/* somewhat complicated control flow for 'conservative'
		 * ACK filtering that aims to be more polite to slow-start and
		 * in the presence of packet loss.
		 * does not filter if there is one 'redundant' ACK in the queue.
		 * 'data' ACKs won't be filtered but do count as redundant ACKs.
		 */
		if (thisconn) {
			thisconn_seen_last = true;
			/* if aggressive and this is a data ack we can skip
			 * checking it next time.
			 */
			thisconn_checked_to = (aggressive && !pure_ack) ?
				skb_check : skb_check_prev;
			/* the first pure ack for this connection.
			 * record where it is, but only break if aggressive
			 * or already seen data ack from the same connection
			 */
			if (pure_ack && !thisconn_ack) {
				thisconn_ack = skb_check_prev;
				if (aggressive || thisconn_redundant_seen)
					break;
			/* data ack or subsequent pure ack */
			} else {
				thisconn_redundant_seen = true;
				/* this is the second ack for this connection
				 * break to filter the first pure ack
				 */
				if (thisconn_ack)
					break;
			}
		/* track packets from non-matching tcp connections that will
		 * need evaluation on the next run.
		 * if there are packets from both the matching connection and
		 * others that requre checking next run, track which was updated
		 * last and return the older of the two to ensure full coverage.
		 * if a non-matching pure ack has been seen, cannot skip any
		 * further on the next run so don't update.
		 */
		} else if (!otherconn_ack_seen) {
			thisconn_seen_last = false;
			if (pure_ack) {
				otherconn_ack_seen = true;
				/* if aggressive we don't care about old data,
				 * start from the pure ack.
				 * otherwise if there is a previous data ack,
				 * start checking from it next time.
				 */
				if (aggressive || !otherconn_checked_to)
					otherconn_checked_to = skb_check_prev;
			} else {
				otherconn_checked_to = aggressive ?
					skb_check : skb_check_prev;
			}
		}
	}

	/* skb_check is reused at this point
	 * it is the pure ACK to be filtered (if any)
	 */
	skb_check = NULL;

	/* next time start checking from the older/nearest to head of unfiltered
	 * but important tcp packets from this connection and other connections.
	 * if none seen, start after the last packet evaluated in the loop.
	 */
	if (thisconn_checked_to && otherconn_checked_to)
		flow->ackcheck = thisconn_seen_last ?
			otherconn_checked_to : thisconn_checked_to;
	else if (thisconn_checked_to)
		flow->ackcheck = thisconn_checked_to;
	else if (otherconn_checked_to)
		flow->ackcheck = otherconn_checked_to;
	else
		flow->ackcheck = skb_check_prev;

	/* if filtering, the pure ACK from the flow queue */
	if (thisconn_ack && (aggressive || thisconn_redundant_seen)) {
		if (PTR_ERR(thisconn_ack) == -1) {
			skb_check = flow->head;
			flow->head = flow->head->next;
		} else {
			skb_check = thisconn_ack->next;
			thisconn_ack->next = thisconn_ack->next->next;
		}
	}

	/* we just filtered that ack, fix up the list */
	if (flow->ackcheck == skb_check)
		flow->ackcheck = thisconn_ack;
	/* check the entire flow queue next time */
	if (PTR_ERR(flow->ackcheck) == -1)
		flow->ackcheck = NULL;

	return skb_check;
}

static inline u32 cake_overhead(struct cake_sched_data *q, u32 in)
{
	u32 out = in + q->rate_overhead;

	if (q->rate_mpu && out < q->rate_mpu)
		out = q->rate_mpu;

	if (q->rate_flags & CAKE_FLAG_ATM) {
		out += 47;
		out /= 48;
		out *= 53;
	} else if (q->rate_flags & CAKE_FLAG_PTM) {
		/* Add one byte per 64 bytes or part thereof.
		 * This is conservative and easier to calculate than the
		 * precise value.
		 */
		out += (out / 64) + !!(out % 64);
	}

	return out;
}

static inline cobalt_time_t cake_ewma(cobalt_time_t avg, cobalt_time_t sample,
				      u32 shift)
{
	avg -= avg >> shift;
	avg += sample >> shift;
	return avg;
}

static inline void cake_heap_swap(struct cake_sched_data *q, u16 i, u16 j)
{
	struct cake_heap_entry ii = q->overflow_heap[i];
	struct cake_heap_entry jj = q->overflow_heap[j];

	q->overflow_heap[i] = jj;
	q->overflow_heap[j] = ii;

	q->tins[ii.t].overflow_idx[ii.b] = j;
	q->tins[jj.t].overflow_idx[jj.b] = i;
}

static inline u32 cake_heap_get_backlog(const struct cake_sched_data *q, u16 i)
{
	struct cake_heap_entry ii = q->overflow_heap[i];

	return q->tins[ii.t].backlogs[ii.b];
}

static void cake_heapify(struct cake_sched_data *q, u16 i)
{
	static const u32 a = CAKE_MAX_TINS * CAKE_QUEUES;
	u32 m = i;
	u32 mb = cake_heap_get_backlog(q, m);

	while (m < a) {
		u32 l = m + m + 1;
		u32 r = l + 1;

		if (l < a) {
			u32 lb = cake_heap_get_backlog(q, l);

			if (lb > mb) {
				m  = l;
				mb = lb;
			}
		}

		if (r < a) {
			u32 rb = cake_heap_get_backlog(q, r);

			if (rb > mb) {
				m  = r;
				mb = rb;
			}
		}

		if (m != i) {
			cake_heap_swap(q, i, m);
			i = m;
		} else {
			break;
		}
	}
}

static void cake_heapify_up(struct cake_sched_data *q, u16 i)
{
	while (i > 0 && i < CAKE_MAX_TINS * CAKE_QUEUES) {
		u16 p = (i - 1) >> 1;
		u32 ib = cake_heap_get_backlog(q, i);
		u32 pb = cake_heap_get_backlog(q, p);

		if (ib > pb) {
			cake_heap_swap(q, i, p);
			i = p;
		} else {
			break;
		}
	}
}

static int cake_advance_shaper(struct cake_sched_data *q,
			       struct cake_tin_data *b,
			       u32 len, u64 now, bool drop)
{
	s64 tdiff1, tdiff2, tdiff3, tdiff4;
	/* charge packet bandwidth to this tin
	 * and to the global shaper.
	 */
	if (q->rate_ns) {
		len = cake_overhead(q, len);
		tdiff1 = b->tin_time_next_packet - now;
		tdiff2 = (len * (u64)b->tin_rate_ns) >> b->tin_rate_shft;
		tdiff3 = (len * (u64)q->rate_ns) >> q->rate_shft;
		tdiff4 = (len * (u64)q->rate_ns) >> (q->rate_shft - 2);

		if (tdiff1 < 0)
			b->tin_time_next_packet += tdiff2;
		else if (tdiff1 < tdiff2)
			b->tin_time_next_packet = now + tdiff2;

		q->time_next_packet += tdiff3;
		if (!drop)
			q->failsafe_next_packet += tdiff4;
	}
	return len;
}

static unsigned int cake_drop(struct Qdisc *sch, struct sk_buff **to_free)
{
	struct cake_sched_data *q = qdisc_priv(sch);
	struct sk_buff *skb;
	u32 idx = 0, tin = 0, len;
	struct cake_tin_data *b;
	struct cake_flow *flow;
	struct cake_heap_entry qq;
	u64 now = cobalt_get_time();

	if (!q->overflow_timeout) {
		int i;
		/* Build fresh max-heap */
		for (i = CAKE_MAX_TINS * CAKE_QUEUES / 2; i >= 0; i--)
			cake_heapify(q, i);
	}
	q->overflow_timeout = 65535;

	/* select longest queue for pruning */
	qq  = q->overflow_heap[0];
	tin = qq.t;
	idx = qq.b;

	b = &q->tins[tin];
	flow = &b->flows[idx];
	skb = dequeue_head(flow);
	if (unlikely(!skb)) {
		/* heap has gone wrong, rebuild it next time */
		q->overflow_timeout = 0;
		return idx + (tin << 16);
	}

	if (cobalt_queue_full(&flow->cvars, &b->cparams, now))
		b->unresponsive_flow_count++;

	len = qdisc_pkt_len(skb);
	q->buffer_used      -= skb->truesize;
	b->backlogs[idx]    -= len;
	b->tin_backlog      -= len;
	sch->qstats.backlog -= len;
	qdisc_tree_reduce_backlog(sch, 1, len);

	b->tin_dropped++;
	sch->qstats.drops++;

	if (q->rate_flags & CAKE_FLAG_INGRESS)
		cake_advance_shaper(q, b, len, now, true);

	__qdisc_drop(skb, to_free);
	sch->q.qlen--;
	cake_heapify(q, 0);

	return idx + (tin << 16);
}

static inline void cake_wash_diffserv(struct sk_buff *skb)
{
	switch (skb->protocol) {
	case htons(ETH_P_IP):
		ipv4_change_dsfield(ip_hdr(skb), INET_ECN_MASK, 0);
		break;
	case htons(ETH_P_IPV6):
		ipv6_change_dsfield(ipv6_hdr(skb), INET_ECN_MASK, 0);
		break;
	default:
		break;
	};
}

static inline u8 cake_handle_diffserv(struct sk_buff *skb, u16 wash)
{
	u8 dscp;

	switch (skb->protocol) {
	case htons(ETH_P_IP):
		dscp = ipv4_get_dsfield(ip_hdr(skb)) >> 2;
		if (wash && dscp)
			ipv4_change_dsfield(ip_hdr(skb), INET_ECN_MASK, 0);
		return dscp;

	case htons(ETH_P_IPV6):
		dscp = ipv6_get_dsfield(ipv6_hdr(skb)) >> 2;
		if (wash && dscp)
			ipv6_change_dsfield(ipv6_hdr(skb), INET_ECN_MASK, 0);
		return dscp;

	case htons(ETH_P_ARP):
		return 0x38;  /* CS7 - Net Control */

	default:
		/* If there is no Diffserv field, treat as best-effort */
		return 0;
	};
}

static void cake_reconfigure(struct Qdisc *sch);

static s32 cake_enqueue(struct sk_buff *skb, struct Qdisc *sch,
			struct sk_buff **to_free)
{
	struct cake_sched_data *q = qdisc_priv(sch);
	u32 idx, tin;
	struct cake_tin_data *b;
	struct cake_flow *flow;
	/* signed len to handle corner case filtered ACK larger than trigger */
	int len = qdisc_pkt_len(skb);
	u64 now = cobalt_get_time();
	struct sk_buff *ack = NULL;

	/* extract the Diffserv Precedence field, if it exists */
	/* and clear DSCP bits if washing */
	if (q->tin_mode != CAKE_MODE_BESTEFFORT) {
		tin = q->tin_index[cake_handle_diffserv(skb,
				q->rate_flags & CAKE_FLAG_WASH)];
		if (unlikely(tin >= q->tin_cnt))
			tin = 0;
	} else {
		tin = 0;
		if (q->rate_flags & CAKE_FLAG_WASH)
			cake_wash_diffserv(skb);
	}

	b = &q->tins[tin];

	/* choose flow to insert into */
	idx = cake_hash(b, skb, q->flow_mode);
	flow = &b->flows[idx];

	/* ensure shaper state isn't stale */
	if (!b->tin_backlog) {
		if (b->tin_time_next_packet < now)
			b->tin_time_next_packet = now;

		if (!sch->q.qlen) {
			if (q->time_next_packet < now) {
				q->failsafe_next_packet = now;
				q->time_next_packet = now;
			} else if (q->time_next_packet > now && q->failsafe_next_packet > now) {
				u64 next = min(q->time_next_packet,
					       q->failsafe_next_packet);
				sch->qstats.overlimits++;
<<<<<<< HEAD
				qdisc_watchdog_schedule_ns(&q->watchdog, next_time);
=======
#if LINUX_VERSION_CODE < KERNEL_VERSION(4, 8, 0)
				codel_watchdog_schedule_ns(&q->watchdog, next, true);
#else
				qdisc_watchdog_schedule_ns(&q->watchdog, next);
#endif
>>>>>>> 700841c6
			}
		}
	}

	if (unlikely(len > b->max_skblen))
		b->max_skblen = len;

	/* Split GSO aggregates if they're likely to impair flow isolation
	 * or if we need to know individual packet sizes for framing overhead.
	 */

	if (skb_is_gso(skb)) {
		struct sk_buff *segs, *nskb;
		netdev_features_t features = netif_skb_features(skb);
		/* signed slen to handle corner case
		 * suppressed ACK larger than trigger
		 */
		int slen = 0;

		segs = skb_gso_segment(skb, features & ~NETIF_F_GSO_MASK);
		if (IS_ERR_OR_NULL(segs))
			return qdisc_drop(skb, sch, to_free);

		while (segs) {
			nskb = segs->next;
			segs->next = NULL;
			qdisc_skb_cb(segs)->pkt_len = segs->len;
			cobalt_set_enqueue_time(segs, now);
			flow_queue_add(flow, segs);

			if (q->rate_flags & CAKE_FLAG_ACK_FILTER)
				ack = cake_ack_filter(q, flow);

			if (ack) {
				b->ack_drops++;
				sch->qstats.drops++;
				b->bytes += ack->len;
				slen += segs->len - ack->len;
				q->buffer_used += segs->truesize -
					ack->truesize;
				if (q->rate_flags & CAKE_FLAG_INGRESS)
					cake_advance_shaper(q, b,
							    qdisc_pkt_len(ack),
							    now, true);

				qdisc_tree_reduce_backlog(sch, 1,
							  qdisc_pkt_len(ack));
				consume_skb(ack);
			} else {
				sch->q.qlen++;
				slen += segs->len;
				q->buffer_used += segs->truesize;
			}
			b->packets++;
			segs = nskb;
		}
		/* stats */
		b->bytes	    += slen;
		b->backlogs[idx]    += slen;
		b->tin_backlog      += slen;
		sch->qstats.backlog += slen;
		q->avg_window_bytes += slen;

		qdisc_tree_reduce_backlog(sch, 1, len);
		consume_skb(skb);
	} else {
		/* not splitting */
		cobalt_set_enqueue_time(skb, now);
		flow_queue_add(flow, skb);

		if (q->rate_flags & CAKE_FLAG_ACK_FILTER)
			ack = cake_ack_filter(q, flow);

		if (ack) {
			b->ack_drops++;
			sch->qstats.drops++;
			b->bytes += qdisc_pkt_len(ack);
			len -= qdisc_pkt_len(ack);
			q->buffer_used += skb->truesize - ack->truesize;
			if (q->rate_flags & CAKE_FLAG_INGRESS)
				cake_advance_shaper(q, b, ack->len, now, true);

			qdisc_tree_reduce_backlog(sch, 1, qdisc_pkt_len(ack));
			consume_skb(ack);
		} else {
			sch->q.qlen++;
			q->buffer_used      += skb->truesize;
		}
		/* stats */
		b->packets++;
		b->bytes	    += len;
		b->backlogs[idx]    += len;
		b->tin_backlog      += len;
		sch->qstats.backlog += len;
		q->avg_window_bytes += len;
	}

	if (q->overflow_timeout)
		cake_heapify_up(q, b->overflow_idx[idx]);

	/* incoming bandwidth capacity estimate */
	if (q->rate_flags & CAKE_FLAG_AUTORATE_INGRESS) {
		u64 packet_interval = now - q->last_packet_time;

		if (packet_interval > NSEC_PER_SEC)
			packet_interval = NSEC_PER_SEC;

		/* filter out short-term bursts, eg. wifi aggregation */
		q->avg_packet_interval = cake_ewma(q->avg_packet_interval,
						   packet_interval,
			packet_interval > q->avg_packet_interval ? 2 : 8);

		q->last_packet_time = now;

		if (packet_interval > q->avg_packet_interval) {
			u64 window_interval = now - q->avg_window_begin;
			u64 b = q->avg_window_bytes * (u64)NSEC_PER_SEC;

			do_div(b, window_interval);
			q->avg_peak_bandwidth =
				cake_ewma(q->avg_peak_bandwidth, b,
					  b > q->avg_peak_bandwidth ? 2 : 8);
			q->avg_window_bytes = 0;
			q->avg_window_begin = now;

			if (q->rate_flags & CAKE_FLAG_AUTORATE_INGRESS &&
			    now - q->last_reconfig_time >
				(NSEC_PER_SEC / 4)) {
				q->rate_bps = (q->avg_peak_bandwidth * 15) >> 4;
				cake_reconfigure(sch);
			}
		}
	} else {
		q->avg_window_bytes = 0;
		q->last_packet_time = now;
	}

	/* flowchain */
	if (!flow->set || flow->set == CAKE_SET_DECAYING) {
		struct cake_host *srchost = &b->hosts[flow->srchost];
		struct cake_host *dsthost = &b->hosts[flow->dsthost];
		u16 host_load = 1;

		if (!flow->set) {
			list_add_tail(&flow->flowchain, &b->new_flows);
		} else {
			b->decaying_flow_count--;
			list_move_tail(&flow->flowchain, &b->new_flows);
		}
		flow->set = CAKE_SET_SPARSE;
		b->sparse_flow_count++;

		if (cake_dsrc(q->flow_mode))
			host_load = max(host_load, srchost->srchost_refcnt);

		if (cake_ddst(q->flow_mode))
			host_load = max(host_load, dsthost->dsthost_refcnt);

		flow->deficit = (b->flow_quantum * quantum_div[host_load]) >> 16;
	} else if (flow->set == CAKE_SET_SPARSE_WAIT) {
		/* this flow was empty, accounted as a sparse flow, but actually
		 * in the bulk rotation.
		 */
		flow->set = CAKE_SET_BULK;
		b->sparse_flow_count--;
		b->bulk_flow_count++;
	}

	if (q->buffer_used > q->buffer_max_used)
		q->buffer_max_used = q->buffer_used;

	if (q->buffer_used > q->buffer_limit) {
		u32 dropped = 0;

		while (q->buffer_used > q->buffer_limit) {
			dropped++;
			cake_drop(sch, to_free);
		}
		b->drop_overlimit += dropped;
	}
	return NET_XMIT_SUCCESS;
}

static struct sk_buff *cake_dequeue_one(struct Qdisc *sch)
{
	struct cake_sched_data *q = qdisc_priv(sch);
	struct cake_tin_data *b = &q->tins[q->cur_tin];
	struct cake_flow *flow = &b->flows[q->cur_flow];
	struct sk_buff *skb = NULL;
	u32 len;

	/* WARN_ON(flow != container_of(vars, struct cake_flow, cvars)); */

	if (flow->head) {
		skb = dequeue_head(flow);
		len = qdisc_pkt_len(skb);
		b->backlogs[q->cur_flow] -= len;
		b->tin_backlog		 -= len;
		sch->qstats.backlog      -= len;
		q->buffer_used		 -= skb->truesize;
		sch->q.qlen--;

		if (q->overflow_timeout)
			cake_heapify(q, b->overflow_idx[q->cur_flow]);
	}
	return skb;
}

/* Discard leftover packets from a tin no longer in use. */
static void cake_clear_tin(struct Qdisc *sch, u16 tin)
{
	struct cake_sched_data *q = qdisc_priv(sch);
	struct sk_buff *skb;

	q->cur_tin = tin;
	for (q->cur_flow = 0; q->cur_flow < CAKE_QUEUES; q->cur_flow++)
		while (!!(skb = cake_dequeue_one(sch)))
			kfree_skb(skb);
}

static struct sk_buff *cake_dequeue(struct Qdisc *sch)
{
	struct cake_sched_data *q = qdisc_priv(sch);
	struct sk_buff *skb;
	struct cake_tin_data *b = &q->tins[q->cur_tin];
	struct cake_flow *flow;
	struct cake_host *srchost, *dsthost;
	struct list_head *head;
	u32 len;
	u16 host_load;
	cobalt_time_t now = ktime_get_ns();
	cobalt_time_t delay;
	bool first_flow = true;

begin:
	if (!sch->q.qlen)
		return NULL;

	/* global hard shaper */
	if (q->time_next_packet > now && q->failsafe_next_packet > now) {
		u64 next = min(q->time_next_packet, q->failsafe_next_packet);
		sch->qstats.overlimits++;
<<<<<<< HEAD
		qdisc_watchdog_schedule_ns(&q->watchdog, next_time);
=======
#if LINUX_VERSION_CODE < KERNEL_VERSION(4, 8, 0)
		codel_watchdog_schedule_ns(&q->watchdog, next, true);
#else
		qdisc_watchdog_schedule_ns(&q->watchdog, next);
#endif
>>>>>>> 700841c6
		return NULL;
	}

	/* Choose a class to work on. */
	if (!q->rate_ns) {
		/* In unlimited mode, can't rely on shaper timings, just balance
		 * with DRR
		 */
		while (b->tin_deficit < 0 ||
		       !(b->sparse_flow_count + b->bulk_flow_count)) {
			if (b->tin_deficit <= 0)
				b->tin_deficit += b->tin_quantum_band;

			q->cur_tin++;
			b++;
			if (q->cur_tin >= q->tin_cnt) {
				q->cur_tin = 0;
				b = q->tins;
			}
		}
	} else {
		/* In shaped mode, choose:
		 * - Highest-priority tin with queue and meeting schedule, or
		 * - The earliest-scheduled tin with queue.
		 */
		int tin, best_tin = 0;
		s64 best_time = 0xFFFFFFFFFFFFUL;

		for (tin = 0; tin < q->tin_cnt; tin++) {
			b = q->tins + tin;
			if ((b->sparse_flow_count + b->bulk_flow_count) > 0) {
				s64 tdiff = b->tin_time_next_packet - now;

				if (tdiff <= 0 || tdiff <= best_time) {
					best_time = tdiff;
					best_tin = tin;
				}
			}
		}

		q->cur_tin = best_tin;
		b = q->tins + best_tin;
	}

retry:
	/* service this class */
	head = &b->decaying_flows;
	if (!first_flow || list_empty(head)) {
		head = &b->new_flows;
		if (list_empty(head)) {
			head = &b->old_flows;
			if (unlikely(list_empty(head))) {
				head = &b->decaying_flows;
				if (unlikely(list_empty(head)))
					goto begin;
			}
		}
	}
	flow = list_first_entry(head, struct cake_flow, flowchain);
	q->cur_flow = flow - b->flows;
	first_flow = false;

	/* triple isolation (modified DRR++) */
	srchost = &b->hosts[flow->srchost];
	dsthost = &b->hosts[flow->dsthost];
	host_load = 1;

	if (cake_dsrc(q->flow_mode))
		host_load = max(host_load, srchost->srchost_refcnt);

	if (cake_ddst(q->flow_mode))
		host_load = max(host_load, dsthost->dsthost_refcnt);

	WARN_ON(host_load > CAKE_QUEUES);

	/* flow isolation (DRR++) */
	if (flow->deficit <= 0) {
		flow->deficit += (b->flow_quantum * quantum_div[host_load] +
				  (prandom_u32() >> 16)) >> 16;
		list_move_tail(&flow->flowchain, &b->old_flows);

		/* Keep all flows with deficits out of the sparse and decaying
		 * rotations.  No non-empty flow can go into the decaying
		 * rotation, so they can't get deficits
		 */
		if (flow->set == CAKE_SET_SPARSE) {
			if (flow->head) {
				b->sparse_flow_count--;
				b->bulk_flow_count++;
				flow->set = CAKE_SET_BULK;
			} else {
				/* we've moved it to the bulk rotation for
				 * correct deficit accounting but we still want
				 * to count it as a sparse flow, not a bulk one.
				 */
				flow->set = CAKE_SET_SPARSE_WAIT;
			}
		}
		goto retry;
	}

	/* Retrieve a packet via the AQM */
	while (1) {
		skb = cake_dequeue_one(sch);
		if (!skb) {
			/* this queue was actually empty */
			if (cobalt_queue_empty(&flow->cvars, &b->cparams, now))
				b->unresponsive_flow_count--;

			if (flow->cvars.p_drop || flow->cvars.count ||
			    (now - flow->cvars.drop_next) < 0) {
				/* keep in the flowchain until the state has
				 * decayed to rest
				 */
				list_move_tail(&flow->flowchain,
					       &b->decaying_flows);
				if (flow->set == CAKE_SET_BULK) {
					b->bulk_flow_count--;
					b->decaying_flow_count++;
				} else if (flow->set == CAKE_SET_SPARSE ||
					   flow->set == CAKE_SET_SPARSE_WAIT) {
					b->sparse_flow_count--;
					b->decaying_flow_count++;
				}
				flow->set = CAKE_SET_DECAYING;
			} else {
				/* remove empty queue from the flowchain */
				list_del_init(&flow->flowchain);
				if (flow->set == CAKE_SET_SPARSE ||
				    flow->set == CAKE_SET_SPARSE_WAIT)
					b->sparse_flow_count--;
				else if (flow->set == CAKE_SET_BULK)
					b->bulk_flow_count--;
				else
					b->decaying_flow_count--;

				flow->set = CAKE_SET_NONE;
				srchost->srchost_refcnt--;
				dsthost->dsthost_refcnt--;
			}
			goto begin;
		}

		/* Last packet in queue may be marked, shouldn't be dropped */
		if (!cobalt_should_drop(&flow->cvars, &b->cparams, now, skb) ||
		    !flow->head)
			break;

		/* drop this packet, get another one */
		if (q->rate_flags & CAKE_FLAG_INGRESS) {
			len = cake_advance_shaper(q, b,
						  qdisc_pkt_len(skb),
						  now, true);
			flow->deficit -= len;
			b->tin_deficit -= len;
		}
		b->tin_dropped++;
		qdisc_tree_reduce_backlog(sch, 1, qdisc_pkt_len(skb));
		qdisc_qstats_drop(sch);
		kfree_skb(skb);
		if (q->rate_flags & CAKE_FLAG_INGRESS)
			goto retry;
	}

	b->tin_ecn_mark += !!flow->cvars.ecn_marked;
	qdisc_bstats_update(sch, skb);

	len = cake_overhead(q, qdisc_pkt_len(skb));
	flow->deficit -= len;
	b->tin_deficit -= len;

	/* collect delay stats */
	delay = now - cobalt_get_enqueue_time(skb);
	b->avge_delay = cake_ewma(b->avge_delay, delay, 8);
	b->peak_delay = cake_ewma(b->peak_delay, delay,
				  delay > b->peak_delay ? 2 : 8);
	b->base_delay = cake_ewma(b->base_delay, delay,
				  delay < b->base_delay ? 2 : 8);

	cake_advance_shaper(q, b, len, now, false);
	if (q->time_next_packet > now && sch->q.qlen) {
<<<<<<< HEAD
		u64 next_time = (q->time_next_packet < q->failsafe_next_packet)
			? q->time_next_packet : q->failsafe_next_packet;
		qdisc_watchdog_schedule_ns(&q->watchdog, next_time);
=======
		u64 next = min(q->time_next_packet, q->failsafe_next_packet);
#if LINUX_VERSION_CODE < KERNEL_VERSION(4, 8, 0)
		codel_watchdog_schedule_ns(&q->watchdog, next, true);
#else
		qdisc_watchdog_schedule_ns(&q->watchdog, next);
#endif
>>>>>>> 700841c6
	} else if (!sch->q.qlen) {
		int i;

		for (i = 0; i < q->tin_cnt; i++) {
			if (q->tins[i].decaying_flow_count) {
<<<<<<< HEAD
				qdisc_watchdog_schedule_ns(&q->watchdog, now +
							   q->tins[i].cparams.target);
=======
				u64 next = now + q->tins[i].cparams.target;
#if LINUX_VERSION_CODE < KERNEL_VERSION(4, 8, 0)
				codel_watchdog_schedule_ns(&q->watchdog, next,
							   true);
#else
				qdisc_watchdog_schedule_ns(&q->watchdog, next);
#endif
>>>>>>> 700841c6
				break;
			}
		}
	}

	if (q->overflow_timeout)
		q->overflow_timeout--;

	return skb;
}

static void cake_reset(struct Qdisc *sch)
{
	u32 c;

	for (c = 0; c < CAKE_MAX_TINS; c++)
		cake_clear_tin(sch, c);
}

static const struct nla_policy cake_policy[TCA_CAKE_MAX + 1] = {
	[TCA_CAKE_BASE_RATE]     = { .type = NLA_U32 },
	[TCA_CAKE_DIFFSERV_MODE] = { .type = NLA_U32 },
	[TCA_CAKE_ATM]		 = { .type = NLA_U32 },
	[TCA_CAKE_FLOW_MODE]     = { .type = NLA_U32 },
	[TCA_CAKE_OVERHEAD]      = { .type = NLA_S32 },
	[TCA_CAKE_RTT]		 = { .type = NLA_U32 },
	[TCA_CAKE_TARGET]	 = { .type = NLA_U32 },
	[TCA_CAKE_AUTORATE]      = { .type = NLA_U32 },
	[TCA_CAKE_MEMORY]	 = { .type = NLA_U32 },
	[TCA_CAKE_NAT]		 = { .type = NLA_U32 },
	[TCA_CAKE_ETHERNET]      = { .type = NLA_U32 },
	[TCA_CAKE_WASH]		 = { .type = NLA_U32 },
	[TCA_CAKE_MPU]		 = { .type = NLA_U32 },
	[TCA_CAKE_INGRESS]	 = { .type = NLA_U32 },
	[TCA_CAKE_ACK_FILTER]	 = { .type = NLA_U32 },
};

static void cake_set_rate(struct cake_tin_data *b, u64 rate, u32 mtu,
			  cobalt_time_t ns_target, cobalt_time_t rtt_est_ns)
{
	/* convert byte-rate into time-per-byte
	 * so it will always unwedge in reasonable time.
	 */
	static const u64 MIN_RATE = 64;
	u64 rate_ns = 0;
	u8  rate_shft = 0;
	cobalt_time_t byte_target_ns;
	u32 byte_target = mtu + (mtu >> 1);

	b->flow_quantum = 1514;
	if (rate) {
		b->flow_quantum = max(min(rate >> 12, 1514ULL), 300ULL);
		rate_shft = 32;
		rate_ns = ((u64)NSEC_PER_SEC) << rate_shft;
		do_div(rate_ns, max(MIN_RATE, rate));
		while (!!(rate_ns >> 32)) {
			rate_ns >>= 1;
			rate_shft--;
		}
	} /* else unlimited, ie. zero delay */

	b->tin_rate_bps  = rate;
	b->tin_rate_ns   = rate_ns;
	b->tin_rate_shft = rate_shft;

	byte_target_ns = (byte_target * rate_ns) >> rate_shft;

	b->cparams.target = max(byte_target_ns, ns_target);
	b->cparams.interval = max(rtt_est_ns +
				     b->cparams.target - ns_target,
				     b->cparams.target * 2);
	b->cparams.p_inc = 1 << 24; /* 1/256 */
	b->cparams.p_dec = 1 << 20; /* 1/4096 */
}

static int cake_config_besteffort(struct Qdisc *sch)
{
	struct cake_sched_data *q = qdisc_priv(sch);
	struct cake_tin_data *b = &q->tins[0];
	u32 rate = q->rate_bps;
	u32 mtu = psched_mtu(qdisc_dev(sch));

	q->tin_cnt = 1;

	q->tin_index = besteffort;
	q->tin_order = normal_order;

	cake_set_rate(b, rate, mtu, US2TIME(q->target), US2TIME(q->interval));
	b->tin_quantum_band = 65535;
	b->tin_quantum_prio = 65535;

	return 0;
}

static int cake_config_precedence(struct Qdisc *sch)
{
	/* convert high-level (user visible) parameters into internal format */
	struct cake_sched_data *q = qdisc_priv(sch);
	u32 rate = q->rate_bps;
	u32 mtu = psched_mtu(qdisc_dev(sch));
	u32 quantum1 = 256;
	u32 quantum2 = 256;
	u32 i;

	q->tin_cnt = 8;
	q->tin_index = precedence;
	q->tin_order = normal_order;

	for (i = 0; i < q->tin_cnt; i++) {
		struct cake_tin_data *b = &q->tins[i];

		cake_set_rate(b, rate, mtu, US2TIME(q->target),
			      US2TIME(q->interval));

		b->tin_quantum_prio = max_t(u16, 1U, quantum1);
		b->tin_quantum_band = max_t(u16, 1U, quantum2);

		/* calculate next class's parameters */
		rate  *= 7;
		rate >>= 3;

		quantum1  *= 3;
		quantum1 >>= 1;

		quantum2  *= 7;
		quantum2 >>= 3;
	}

	return 0;
}

/*	List of known Diffserv codepoints:
 *
 *	Least Effort (CS1)
 *	Best Effort (CS0)
 *	Max Reliability & LLT "Lo" (TOS1)
 *	Max Throughput (TOS2)
 *	Min Delay (TOS4)
 *  LLT "La" (TOS5)
 *	Assured Forwarding 1 (AF1x) - x3
 *	Assured Forwarding 2 (AF2x) - x3
 *	Assured Forwarding 3 (AF3x) - x3
 *	Assured Forwarding 4 (AF4x) - x3
 *	Precedence Class 2 (CS2)
 *	Precedence Class 3 (CS3)
 *	Precedence Class 4 (CS4)
 *	Precedence Class 5 (CS5)
 *	Precedence Class 6 (CS6)
 *	Precedence Class 7 (CS7)
 *	Voice Admit (VA)
 *	Expedited Forwarding (EF)

 *	Total 25 codepoints.
 */

/*	List of traffic classes in RFC 4594:
 *		(roughly descending order of contended priority)
 *		(roughly ascending order of uncontended throughput)
 *
 *	Network Control (CS6,CS7)      - routing traffic
 *	Telephony (EF,VA)         - aka. VoIP streams
 *	Signalling (CS5)               - VoIP setup
 *	Multimedia Conferencing (AF4x) - aka. video calls
 *	Realtime Interactive (CS4)     - eg. games
 *	Multimedia Streaming (AF3x)    - eg. YouTube, NetFlix, Twitch
 *	Broadcast Video (CS3)
 *	Low Latency Data (AF2x,TOS4)      - eg. database
 *	Ops, Admin, Management (CS2,TOS1) - eg. ssh
 *	Standard Service (CS0 & unrecognised codepoints)
 *	High Throughput Data (AF1x,TOS2)  - eg. web traffic
 *	Low Priority Data (CS1)           - eg. BitTorrent

 *	Total 12 traffic classes.
 */

static int cake_config_diffserv8(struct Qdisc *sch)
{
/*	Pruned list of traffic classes for typical applications:
 *
 *		Network Control          (CS6, CS7)
 *		Minimum Latency          (EF, VA, CS5, CS4)
 *		Interactive Shell        (CS2, TOS1)
 *		Low Latency Transactions (AF2x, TOS4)
 *		Video Streaming          (AF4x, AF3x, CS3)
 *		Bog Standard             (CS0 etc.)
 *		High Throughput          (AF1x, TOS2)
 *		Background Traffic       (CS1)
 *
 *		Total 8 traffic classes.
 */

	struct cake_sched_data *q = qdisc_priv(sch);
	u32 rate = q->rate_bps;
	u32 mtu = psched_mtu(qdisc_dev(sch));
	u32 quantum1 = 256;
	u32 quantum2 = 256;
	u32 i;

	q->tin_cnt = 8;

	/* codepoint to class mapping */
	q->tin_index = diffserv8;
	q->tin_order = normal_order;

	/* class characteristics */
	for (i = 0; i < q->tin_cnt; i++) {
		struct cake_tin_data *b = &q->tins[i];

		cake_set_rate(b, rate, mtu, US2TIME(q->target),
			      US2TIME(q->interval));

		b->tin_quantum_prio = max_t(u16, 1U, quantum1);
		b->tin_quantum_band = max_t(u16, 1U, quantum2);

		/* calculate next class's parameters */
		rate  *= 7;
		rate >>= 3;

		quantum1  *= 3;
		quantum1 >>= 1;

		quantum2  *= 7;
		quantum2 >>= 3;
	}

	return 0;
}

static int cake_config_diffserv4(struct Qdisc *sch)
{
/*  Further pruned list of traffic classes for four-class system:
 *
 *	    Latency Sensitive  (CS7, CS6, EF, VA, CS5, CS4)
 *	    Streaming Media    (AF4x, AF3x, CS3, AF2x, TOS4, CS2, TOS1)
 *	    Best Effort        (CS0, AF1x, TOS2, and those not specified)
 *	    Background Traffic (CS1)
 *
 *		Total 4 traffic classes.
 */

	struct cake_sched_data *q = qdisc_priv(sch);
	u32 rate = q->rate_bps;
	u32 mtu = psched_mtu(qdisc_dev(sch));
	u32 quantum = 1024;

	q->tin_cnt = 4;

	/* codepoint to class mapping */
	q->tin_index = diffserv4;
	q->tin_order = bulk_order;

	/* class characteristics */
	cake_set_rate(&q->tins[0], rate, mtu,
		      US2TIME(q->target), US2TIME(q->interval));
	cake_set_rate(&q->tins[1], rate >> 4, mtu,
		      US2TIME(q->target), US2TIME(q->interval));
	cake_set_rate(&q->tins[2], rate >> 1, mtu,
		      US2TIME(q->target), US2TIME(q->interval));
	cake_set_rate(&q->tins[3], rate >> 2, mtu,
		      US2TIME(q->target), US2TIME(q->interval));

	/* priority weights */
	q->tins[0].tin_quantum_prio = quantum;
	q->tins[1].tin_quantum_prio = quantum >> 4;
	q->tins[2].tin_quantum_prio = quantum << 2;
	q->tins[3].tin_quantum_prio = quantum << 4;

	/* bandwidth-sharing weights */
	q->tins[0].tin_quantum_band = quantum;
	q->tins[1].tin_quantum_band = quantum >> 4;
	q->tins[2].tin_quantum_band = quantum >> 1;
	q->tins[3].tin_quantum_band = quantum >> 2;

	return 0;
}

static int cake_config_diffserv3(struct Qdisc *sch)
{
/*  Simplified Diffserv structure with 3 tins.
 *		Low Priority		(CS1)
 *		Best Effort
 *		Latency Sensitive	(TOS4, VA, EF, CS6, CS7)
 */
	struct cake_sched_data *q = qdisc_priv(sch);
	u32 rate = q->rate_bps;
	u32 mtu = psched_mtu(qdisc_dev(sch));
	u32 quantum = 1024;

	q->tin_cnt = 3;

	/* codepoint to class mapping */
	q->tin_index = diffserv3;
	q->tin_order = bulk_order;

	/* class characteristics */
	cake_set_rate(&q->tins[0], rate, mtu,
		      US2TIME(q->target), US2TIME(q->interval));
	cake_set_rate(&q->tins[1], rate >> 4, mtu,
		      US2TIME(q->target), US2TIME(q->interval));
	cake_set_rate(&q->tins[2], rate >> 2, mtu,
		      US2TIME(q->target), US2TIME(q->interval));

	/* priority weights */
	q->tins[0].tin_quantum_prio = quantum;
	q->tins[1].tin_quantum_prio = quantum >> 4;
	q->tins[2].tin_quantum_prio = quantum << 4;

	/* bandwidth-sharing weights */
	q->tins[0].tin_quantum_band = quantum;
	q->tins[1].tin_quantum_band = quantum >> 4;
	q->tins[2].tin_quantum_band = quantum >> 2;

	return 0;
}

static int cake_config_diffserv_llt(struct Qdisc *sch)
{
/*  Diffserv structure specialised for Latency-Loss-Tradeoff spec.
 *		Loss Sensitive		(TOS1, TOS2)
 *		Best Effort
 *		Latency Sensitive	(TOS4, TOS5, VA, EF)
 *		Low Priority		(CS1)
 *		Network Control		(CS6, CS7)
 */
	struct cake_sched_data *q = qdisc_priv(sch);
	u32 rate = q->rate_bps;
	u32 mtu = psched_mtu(qdisc_dev(sch));

	q->tin_cnt = 5;

	/* codepoint to class mapping */
	q->tin_index = diffserv_llt;
	q->tin_order = normal_order;

	/* class characteristics */
	cake_set_rate(&q->tins[5], rate, mtu,
		      US2TIME(q->target), US2TIME(q->interval));

	cake_set_rate(&q->tins[0], rate / 3, mtu,
		      US2TIME(q->target * 4), US2TIME(q->interval * 4));
	cake_set_rate(&q->tins[1], rate / 3, mtu,
		      US2TIME(q->target), US2TIME(q->interval));
	cake_set_rate(&q->tins[2], rate / 3, mtu,
		      US2TIME(q->target), US2TIME(q->interval));
	cake_set_rate(&q->tins[3], rate >> 4, mtu,
		      US2TIME(q->target), US2TIME(q->interval));
	cake_set_rate(&q->tins[4], rate >> 4, mtu,
		      US2TIME(q->target * 4), US2TIME(q->interval * 4));

	/* priority weights */
	q->tins[0].tin_quantum_prio = 2048;
	q->tins[1].tin_quantum_prio = 2048;
	q->tins[2].tin_quantum_prio = 2048;
	q->tins[3].tin_quantum_prio = 16384;
	q->tins[4].tin_quantum_prio = 32768;

	/* bandwidth-sharing weights */
	q->tins[0].tin_quantum_band = 2048;
	q->tins[1].tin_quantum_band = 2048;
	q->tins[2].tin_quantum_band = 2048;
	q->tins[3].tin_quantum_band = 256;
	q->tins[4].tin_quantum_band = 16;

	return 5;
}

static void cake_reconfigure(struct Qdisc *sch)
{
	struct cake_sched_data *q = qdisc_priv(sch);
	int c, ft;

	switch (q->tin_mode) {
	case CAKE_MODE_BESTEFFORT:
		ft = cake_config_besteffort(sch);
		break;

	case CAKE_MODE_PRECEDENCE:
		ft = cake_config_precedence(sch);
		break;

	case CAKE_MODE_DIFFSERV8:
		ft = cake_config_diffserv8(sch);
		break;

	case CAKE_MODE_DIFFSERV4:
		ft = cake_config_diffserv4(sch);
		break;

	case CAKE_MODE_LLT:
		ft = cake_config_diffserv_llt(sch);
		break;

	case CAKE_MODE_DIFFSERV3:
	default:
		ft = cake_config_diffserv3(sch);
		break;
	};

	for (c = q->tin_cnt; c < CAKE_MAX_TINS; c++)
		cake_clear_tin(sch, c);

	q->rate_ns   = q->tins[ft].tin_rate_ns;
	q->rate_shft = q->tins[ft].tin_rate_shft;

	if (q->buffer_config_limit) {
		q->buffer_limit = q->buffer_config_limit;
	} else if (q->rate_bps) {
		u64 t = (u64)q->rate_bps * q->interval;

		do_div(t, USEC_PER_SEC / 4);
		q->buffer_limit = max_t(u32, t, 4U << 20);
	} else {
		q->buffer_limit = ~0;
	}

	sch->flags &= ~TCQ_F_CAN_BYPASS;

	q->buffer_limit = min(q->buffer_limit, max(sch->limit * psched_mtu(qdisc_dev(sch)), q->buffer_config_limit));
}

static int cake_change(struct Qdisc *sch, struct nlattr *opt)
{
	struct cake_sched_data *q = qdisc_priv(sch);
	struct nlattr *tb[TCA_CAKE_MAX + 1];
	int err;

	if (!opt)
		return -EINVAL;

	err = nla_parse_nested(tb, TCA_CAKE_MAX, opt, cake_policy, NULL);
	if (err < 0)
		return err;

	if (tb[TCA_CAKE_BASE_RATE])
		q->rate_bps = nla_get_u32(tb[TCA_CAKE_BASE_RATE]);

	if (tb[TCA_CAKE_DIFFSERV_MODE])
		q->tin_mode = nla_get_u32(tb[TCA_CAKE_DIFFSERV_MODE]);

	if (tb[TCA_CAKE_ATM]) {
		q->rate_flags &= ~(CAKE_FLAG_ATM | CAKE_FLAG_PTM);
		q->rate_flags |= nla_get_u32(tb[TCA_CAKE_ATM]) &
			(CAKE_FLAG_ATM | CAKE_FLAG_PTM);
	}

	if (tb[TCA_CAKE_WASH]) {
		if (!!nla_get_u32(tb[TCA_CAKE_WASH]))
			q->rate_flags |= CAKE_FLAG_WASH;
		else
			q->rate_flags &= ~CAKE_FLAG_WASH;
	}

	if (tb[TCA_CAKE_FLOW_MODE])
		q->flow_mode = nla_get_u32(tb[TCA_CAKE_FLOW_MODE]);

	if (tb[TCA_CAKE_NAT]) {
		q->flow_mode &= ~CAKE_FLOW_NAT_FLAG;
		q->flow_mode |= CAKE_FLOW_NAT_FLAG *
			!!nla_get_u32(tb[TCA_CAKE_NAT]);
	}

	if (tb[TCA_CAKE_OVERHEAD]) {
		if (tb[TCA_CAKE_ETHERNET])
			q->rate_overhead = -(nla_get_s32(tb[TCA_CAKE_ETHERNET]));
		else
			q->rate_overhead = -(qdisc_dev(sch)->hard_header_len);

		q->rate_overhead += nla_get_s32(tb[TCA_CAKE_OVERHEAD]);
	}

	if (tb[TCA_CAKE_MPU])
		q->rate_mpu = nla_get_u32(tb[TCA_CAKE_MPU]);

	if (tb[TCA_CAKE_RTT]) {
		q->interval = nla_get_u32(tb[TCA_CAKE_RTT]);

		if (!q->interval)
			q->interval = 1;
	}

	if (tb[TCA_CAKE_TARGET]) {
		q->target = nla_get_u32(tb[TCA_CAKE_TARGET]);

		if (!q->target)
			q->target = 1;
	}

	if (tb[TCA_CAKE_AUTORATE]) {
		if (!!nla_get_u32(tb[TCA_CAKE_AUTORATE]))
			q->rate_flags |= CAKE_FLAG_AUTORATE_INGRESS;
		else
			q->rate_flags &= ~CAKE_FLAG_AUTORATE_INGRESS;
	}

	if (tb[TCA_CAKE_INGRESS]) {
		if (!!nla_get_u32(tb[TCA_CAKE_INGRESS]))
			q->rate_flags |= CAKE_FLAG_INGRESS;
		else
			q->rate_flags &= ~CAKE_FLAG_INGRESS;
	}

	if (tb[TCA_CAKE_ACK_FILTER]) {
		q->rate_flags &= ~(CAKE_FLAG_ACK_FILTER |
				   CAKE_FLAG_ACK_AGGRESSIVE);
		q->rate_flags |= nla_get_u32(tb[TCA_CAKE_ACK_FILTER]) &
					     (CAKE_FLAG_ACK_FILTER |
					      CAKE_FLAG_ACK_AGGRESSIVE);
	}

	if (tb[TCA_CAKE_MEMORY])
		q->buffer_config_limit = nla_get_s32(tb[TCA_CAKE_MEMORY]);

	if (q->tins) {
		sch_tree_lock(sch);
		cake_reconfigure(sch);
		sch_tree_unlock(sch);
	}

	return 0;
}

static void cake_free(void *addr)
{
	if (addr)
		kvfree(addr);
}

static void cake_destroy(struct Qdisc *sch)
{
	struct cake_sched_data *q = qdisc_priv(sch);

	qdisc_watchdog_cancel(&q->watchdog);

	if (q->tins)
		cake_free(q->tins);
}

static int cake_init(struct Qdisc *sch, struct nlattr *opt)
{
	struct cake_sched_data *q = qdisc_priv(sch);
	int i, j;

	sch->limit = 10240;
	q->tin_mode = CAKE_MODE_DIFFSERV3;
	q->flow_mode  = CAKE_FLOW_TRIPLE;

	q->rate_bps = 0; /* unlimited by default */

	q->interval = 100000; /* 100ms default */
	q->target   =   5000; /* 5ms: codel RFC argues
			       * for 5 to 10% of interval
			       */

	q->cur_tin = 0;
	q->cur_flow  = 0;

	if (opt) {
		int err = cake_change(sch, opt);

		if (err)
			return err;
	}

	qdisc_watchdog_init(&q->watchdog, sch);

	quantum_div[0] = ~0;
	for (i = 1; i <= CAKE_QUEUES; i++)
		quantum_div[i] = 65535 / i;

	q->tins = kvzalloc(CAKE_MAX_TINS * sizeof(struct cake_tin_data),
			   GFP_KERNEL);
	if (!q->tins)
		goto nomem;

	for (i = 0; i < CAKE_MAX_TINS; i++) {
		struct cake_tin_data *b = q->tins + i;

		INIT_LIST_HEAD(&b->new_flows);
		INIT_LIST_HEAD(&b->old_flows);
		INIT_LIST_HEAD(&b->decaying_flows);
		b->sparse_flow_count = 0;
		b->bulk_flow_count = 0;
		b->decaying_flow_count = 0;

		for (j = 0; j < CAKE_QUEUES; j++) {
			struct cake_flow *flow = b->flows + j;
			u32 k = j * CAKE_MAX_TINS + i;

			INIT_LIST_HEAD(&flow->flowchain);
			cobalt_vars_init(&flow->cvars);

			q->overflow_heap[k].t = i;
			q->overflow_heap[k].b = j;
			b->overflow_idx[j] = k;
		}
	}

	cake_reconfigure(sch);
	q->avg_peak_bandwidth = q->rate_bps;
	return 0;

nomem:
	cake_destroy(sch);
	return -ENOMEM;
}

static int cake_dump(struct Qdisc *sch, struct sk_buff *skb)
{
	struct cake_sched_data *q = qdisc_priv(sch);
	struct nlattr *opts;

	opts = nla_nest_start(skb, TCA_OPTIONS);
	if (!opts)
		goto nla_put_failure;

	if (nla_put_u32(skb, TCA_CAKE_BASE_RATE, q->rate_bps))
		goto nla_put_failure;

	if (nla_put_u32(skb, TCA_CAKE_DIFFSERV_MODE, q->tin_mode))
		goto nla_put_failure;

	if (nla_put_u32(skb, TCA_CAKE_ATM, (q->rate_flags &
			(CAKE_FLAG_ATM | CAKE_FLAG_PTM))))
		goto nla_put_failure;

	if (nla_put_u32(skb, TCA_CAKE_FLOW_MODE, q->flow_mode))
		goto nla_put_failure;

	if (nla_put_u32(skb, TCA_CAKE_WASH,
			!!(q->rate_flags & CAKE_FLAG_WASH)))
		goto nla_put_failure;

	if (nla_put_u32(skb, TCA_CAKE_OVERHEAD, q->rate_overhead +
			qdisc_dev(sch)->hard_header_len))
		goto nla_put_failure;

	if (nla_put_u32(skb, TCA_CAKE_MPU, q->rate_mpu))
		goto nla_put_failure;

	if (nla_put_u32(skb, TCA_CAKE_ETHERNET,
			qdisc_dev(sch)->hard_header_len))
		goto nla_put_failure;

	if (nla_put_u32(skb, TCA_CAKE_RTT, q->interval))
		goto nla_put_failure;

	if (nla_put_u32(skb, TCA_CAKE_TARGET, q->target))
		goto nla_put_failure;

	if (nla_put_u32(skb, TCA_CAKE_AUTORATE,
			!!(q->rate_flags & CAKE_FLAG_AUTORATE_INGRESS)))
		goto nla_put_failure;

	if (nla_put_u32(skb, TCA_CAKE_INGRESS,
			!!(q->rate_flags & CAKE_FLAG_INGRESS)))
		goto nla_put_failure;

	if (nla_put_u32(skb, TCA_CAKE_ACK_FILTER,
			(q->rate_flags &
			(CAKE_FLAG_ACK_FILTER | CAKE_FLAG_ACK_AGGRESSIVE))))
		goto nla_put_failure;

	if (nla_put_u32(skb, TCA_CAKE_MEMORY, q->buffer_config_limit))
		goto nla_put_failure;

	return nla_nest_end(skb, opts);

nla_put_failure:
	return -1;
}

static int cake_dump_stats(struct Qdisc *sch, struct gnet_dump *d)
{
	struct cake_sched_data *q = qdisc_priv(sch);
	struct tc_cake_xstats *st = kvzalloc(sizeof(*st), GFP_KERNEL);
	int i;

	if (!st)
		return -ENOMEM;

	st->version = 5;
	st->max_tins = TC_CAKE_MAX_TINS;
	st->tin_cnt = q->tin_cnt;

	for (i = 0; i < q->tin_cnt; i++) {
		struct cake_tin_data *b = &q->tins[q->tin_order[i]];

		st->threshold_rate[i] = b->tin_rate_bps;
		st->target_us[i]      = cobalt_time_to_us(b->cparams.target);
		st->interval_us[i]    = cobalt_time_to_us(b->cparams.interval);

		/* TODO FIXME: add missing aspects of these composite stats */
		st->sent[i].packets       = b->packets;
		st->sent[i].bytes	  = b->bytes;
		st->dropped[i].packets    = b->tin_dropped;
		st->ecn_marked[i].packets = b->tin_ecn_mark;
		st->backlog[i].bytes      = b->tin_backlog;
		st->ack_drops[i].packets  = b->ack_drops;

		st->peak_delay_us[i] = cobalt_time_to_us(b->peak_delay);
		st->avge_delay_us[i] = cobalt_time_to_us(b->avge_delay);
		st->base_delay_us[i] = cobalt_time_to_us(b->base_delay);

		st->way_indirect_hits[i] = b->way_hits;
		st->way_misses[i]	 = b->way_misses;
		st->way_collisions[i]    = b->way_collisions;

		st->sparse_flows[i]      = b->sparse_flow_count +
					   b->decaying_flow_count;
		st->bulk_flows[i]	 = b->bulk_flow_count;
		st->unresponse_flows[i]  = b->unresponsive_flow_count;
		st->spare[i]		 = 0;
		st->max_skblen[i]	 = b->max_skblen;
	}
	st->capacity_estimate = q->avg_peak_bandwidth;
	st->memory_limit      = q->buffer_limit;
	st->memory_used       = q->buffer_max_used;

	i = gnet_stats_copy_app(d, st, sizeof(*st));
	cake_free(st);
	return i;
}

static struct Qdisc_ops cake_qdisc_ops __read_mostly = {
	.id		=	"cake",
	.priv_size	=	sizeof(struct cake_sched_data),
	.enqueue	=	cake_enqueue,
	.dequeue	=	cake_dequeue,
	.peek		=	qdisc_peek_dequeued,
	.init		=	cake_init,
	.reset		=	cake_reset,
	.destroy	=	cake_destroy,
	.change		=	cake_change,
	.dump		=	cake_dump,
	.dump_stats	=	cake_dump_stats,
	.owner		=	THIS_MODULE,
};

static int __init cake_module_init(void)
{
	return register_qdisc(&cake_qdisc_ops);
}

static void __exit cake_module_exit(void)
{
	unregister_qdisc(&cake_qdisc_ops);
}

module_init(cake_module_init)
module_exit(cake_module_exit)
MODULE_AUTHOR("Jonathan Morton");
MODULE_LICENSE("Dual BSD/GPL");
MODULE_DESCRIPTION("The Cake shaper. Version: " CAKE_VERSION);<|MERGE_RESOLUTION|>--- conflicted
+++ resolved
@@ -1369,15 +1369,7 @@
 				u64 next = min(q->time_next_packet,
 					       q->failsafe_next_packet);
 				sch->qstats.overlimits++;
-<<<<<<< HEAD
-				qdisc_watchdog_schedule_ns(&q->watchdog, next_time);
-=======
-#if LINUX_VERSION_CODE < KERNEL_VERSION(4, 8, 0)
-				codel_watchdog_schedule_ns(&q->watchdog, next, true);
-#else
 				qdisc_watchdog_schedule_ns(&q->watchdog, next);
-#endif
->>>>>>> 700841c6
 			}
 		}
 	}
@@ -1620,15 +1612,7 @@
 	if (q->time_next_packet > now && q->failsafe_next_packet > now) {
 		u64 next = min(q->time_next_packet, q->failsafe_next_packet);
 		sch->qstats.overlimits++;
-<<<<<<< HEAD
-		qdisc_watchdog_schedule_ns(&q->watchdog, next_time);
-=======
-#if LINUX_VERSION_CODE < KERNEL_VERSION(4, 8, 0)
-		codel_watchdog_schedule_ns(&q->watchdog, next, true);
-#else
 		qdisc_watchdog_schedule_ns(&q->watchdog, next);
-#endif
->>>>>>> 700841c6
 		return NULL;
 	}
 
@@ -1810,35 +1794,15 @@
 
 	cake_advance_shaper(q, b, len, now, false);
 	if (q->time_next_packet > now && sch->q.qlen) {
-<<<<<<< HEAD
-		u64 next_time = (q->time_next_packet < q->failsafe_next_packet)
-			? q->time_next_packet : q->failsafe_next_packet;
-		qdisc_watchdog_schedule_ns(&q->watchdog, next_time);
-=======
 		u64 next = min(q->time_next_packet, q->failsafe_next_packet);
-#if LINUX_VERSION_CODE < KERNEL_VERSION(4, 8, 0)
-		codel_watchdog_schedule_ns(&q->watchdog, next, true);
-#else
 		qdisc_watchdog_schedule_ns(&q->watchdog, next);
-#endif
->>>>>>> 700841c6
 	} else if (!sch->q.qlen) {
 		int i;
 
 		for (i = 0; i < q->tin_cnt; i++) {
 			if (q->tins[i].decaying_flow_count) {
-<<<<<<< HEAD
-				qdisc_watchdog_schedule_ns(&q->watchdog, now +
-							   q->tins[i].cparams.target);
-=======
 				u64 next = now + q->tins[i].cparams.target;
-#if LINUX_VERSION_CODE < KERNEL_VERSION(4, 8, 0)
-				codel_watchdog_schedule_ns(&q->watchdog, next,
-							   true);
-#else
 				qdisc_watchdog_schedule_ns(&q->watchdog, next);
-#endif
->>>>>>> 700841c6
 				break;
 			}
 		}
