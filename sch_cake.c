--- conflicted
+++ resolved
@@ -67,19 +67,9 @@
 #include <linux/version.h>
 #include "pkt_sched.h"
 #include <linux/if_vlan.h>
-<<<<<<< HEAD
 #include <net/pkt_sched.h>
 #include <net/tcp.h>
 #include <net/flow_dissector.h>
-=======
-#include <net/tcp.h>
-#if LINUX_VERSION_CODE < KERNEL_VERSION(4, 2, 0)
-#include <net/flow_keys.h>
-#else
-#include <net/flow_dissector.h>
-#endif
-#include "cobalt.h"
->>>>>>> d6013c6d
 
 #if IS_REACHABLE(CONFIG_NF_CONNTRACK)
 #include <net/netfilter/nf_conntrack_core.h>
@@ -87,10 +77,10 @@
 #include <net/netfilter/nf_conntrack.h>
 #endif
 
-<<<<<<< HEAD
 #define CAKE_SET_WAYS (8)
 #define CAKE_MAX_TINS (8)
 #define CAKE_QUEUES (1024)
+#define CAKE_SPLIT_GSO_THRESHOLD (125000000) /* 1Gbps */
 #define US2TIME(a) (a * (u64)NSEC_PER_USEC)
 
 typedef u64 cobalt_time_t;
@@ -111,16 +101,6 @@
 	u32		p_inc;
 	u32		p_dec;
 };
-=======
-#if (KERNEL_VERSION(4, 4, 11) > LINUX_VERSION_CODE) || ((KERNEL_VERSION(4, 5, 0) <= LINUX_VERSION_CODE) && (KERNEL_VERSION(4, 5, 5) > LINUX_VERSION_CODE))
-#define qdisc_tree_reduce_backlog(_a, _b, _c) qdisc_tree_decrease_qlen(_a, _b)
-#endif
-
-#define CAKE_SET_WAYS (8)
-#define CAKE_MAX_TINS (8)
-#define CAKE_QUEUES (1024)
-#define CAKE_SPLIT_GSO_THRESHOLD (125000000) /* 1Gbps */
->>>>>>> d6013c6d
 
 /* struct cobalt_vars - contains codel and blue variables
  * @count:	  codel dropping frequency
@@ -612,13 +592,6 @@
 }
 
 #if IS_REACHABLE(CONFIG_NF_CONNTRACK)
-<<<<<<< HEAD
-=======
-#if KERNEL_VERSION(4, 0, 0) > LINUX_VERSION_CODE
-#define tc_skb_protocol(_skb) \
-(vlan_tx_tag_present(_skb) ? _skb->vlan_proto : _skb->protocol)
-#endif
->>>>>>> d6013c6d
 
 static inline void cake_update_flowkeys(struct flow_keys *keys,
 					const struct sk_buff *skb)
@@ -1213,8 +1186,6 @@
 		else
 			segs = shinfo->gso_segs;
 
-<<<<<<< HEAD
-=======
 		/* The last segment may be shorter; we ignore this, which means
 		 * that we will over-estimate the size of the whole GSO segment
 		 * by the difference in size. This is conservative, so we live
@@ -1223,7 +1194,6 @@
 		len = shinfo->gso_size + hdr_len;
 	}
 
->>>>>>> d6013c6d
 	q->avg_netoff = cake_ewma(q->avg_netoff, off << 16, 8);
 
 	if (q->rate_flags & CAKE_FLAG_OVERHEAD)
@@ -2574,7 +2544,6 @@
 		if(nla_put_u32(d->skb, TCA_CAKE_STATS_ ## attr, data)) \
 			goto nla_put_failure;			       \
 	} while (0);
-<<<<<<< HEAD
 
 	PUT_STAT_U32(CAPACITY_ESTIMATE, q->avg_peak_bandwidth);
 	PUT_STAT_U32(MEMORY_LIMIT, q->buffer_limit);
@@ -2591,24 +2560,6 @@
 	if (!tstats)
 		goto nla_put_failure;
 
-=======
-
-	PUT_STAT_U32(CAPACITY_ESTIMATE, q->avg_peak_bandwidth);
-	PUT_STAT_U32(MEMORY_LIMIT, q->buffer_limit);
-	PUT_STAT_U32(MEMORY_USED, q->buffer_max_used);
-	PUT_STAT_U32(AVG_NETOFF, ((q->avg_netoff + 0x8000) >> 16));
-	PUT_STAT_U32(MAX_NETLEN, q->max_netlen);
-	PUT_STAT_U32(MAX_ADJLEN, q->max_adjlen);
-	PUT_STAT_U32(MIN_NETLEN, q->min_netlen);
-	PUT_STAT_U32(MIN_ADJLEN, q->min_adjlen);
-
-#undef PUT_STAT_U32
-
-	tstats = nla_nest_start(d->skb, TCA_CAKE_STATS_TIN_STATS);
-	if (!tstats)
-		goto nla_put_failure;
-
->>>>>>> d6013c6d
 #define PUT_TSTAT_U32(attr, data) do {					\
 		if(nla_put_u32(d->skb, TCA_CAKE_TIN_STATS_ ## attr, data)) \
 			goto nla_put_failure;				\
