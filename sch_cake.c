--- conflicted
+++ resolved
@@ -65,10 +65,6 @@
 #include <linux/reciprocal_div.h>
 #include <net/netlink.h>
 #include <linux/version.h>
-<<<<<<< HEAD
-#include "pkt_sched.h"
-=======
->>>>>>> 5727254a
 #include <linux/if_vlan.h>
 #include <net/pkt_sched.h>
 #include <net/tcp.h>
@@ -594,11 +590,7 @@
 	return drop;
 }
 
-<<<<<<< HEAD
-#if IS_RECHABLE(CONFIG_NF_CONNTRACK)
-=======
 #if IS_REACHABLE(CONFIG_NF_CONNTRACK)
->>>>>>> 5727254a
 
 static inline void cake_update_flowkeys(struct flow_keys *keys,
 					const struct sk_buff *skb)
