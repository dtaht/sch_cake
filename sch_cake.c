// SPDX-License-Identifier: GPL-2.0 OR BSD-3-Clause

/* COMMON Applications Kept Enhanced (CAKE) discipline
 *
 * Copyright (C) 2014-2018 Jonathan Morton <chromatix99@gmail.com>
 * Copyright (C) 2015-2018 Toke Høiland-Jørgensen <toke@toke.dk>
 * Copyright (C) 2014-2018 Dave Täht <dave.taht@gmail.com>
 * Copyright (C) 2015-2018 Sebastian Moeller <moeller0@gmx.de>
 * (C) 2015-2018 Kevin Darbyshire-Bryant <kevin@darbyshire-bryant.me.uk>
 * Copyright (C) 2017 Ryan Mounce <ryan@mounce.com.au>
 *
 * The CAKE Principles:
 *		   (or, how to have your cake and eat it too)
 *
 * This is a combination of several shaping, AQM and FQ techniques into one
 * easy-to-use package:
 *
 * - An overall bandwidth shaper, to move the bottleneck away from dumb CPE
 *   equipment and bloated MACs.  This operates in deficit mode (as in sch_fq),
 *   eliminating the need for any sort of burst parameter (eg. token bucket
 *   depth).  Burst support is limited to that necessary to overcome scheduling
 *   latency.
 *
 * - A Diffserv-aware priority queue, giving more priority to certain classes,
 *   up to a specified fraction of bandwidth.  Above that bandwidth threshold,
 *   the priority is reduced to avoid starving other tins.
 *
 * - Each priority tin has a separate Flow Queue system, to isolate traffic
 *   flows from each other.  This prevents a burst on one flow from increasing
 *   the delay to another.  Flows are distributed to queues using a
 *   set-associative hash function.
 *
 * - Each queue is actively managed by Cobalt, which is a combination of the
 *   Codel and Blue AQM algorithms.  This serves flows fairly, and signals
 *   congestion early via ECN (if available) and/or packet drops, to keep
 *   latency low.  The codel parameters are auto-tuned based on the bandwidth
 *   setting, as is necessary at low bandwidths.
 *
 * The configuration parameters are kept deliberately simple for ease of use.
 * Everything has sane defaults.  Complete generality of configuration is *not*
 * a goal.
 *
 * The priority queue operates according to a weighted DRR scheme, combined with
 * a bandwidth tracker which reuses the shaper logic to detect which side of the
 * bandwidth sharing threshold the tin is operating.  This determines whether a
 * priority-based weight (high) or a bandwidth-based weight (low) is used for
 * that tin in the current pass.
 *
 * This qdisc was inspired by Eric Dumazet's fq_codel code, which he kindly
 * granted us permission to leverage.
 */

#include <linux/module.h>
#include <linux/types.h>
#include <linux/kernel.h>
#include <linux/ktime.h>
#include <linux/jiffies.h>
#include <linux/string.h>
#include <linux/in.h>
#include <linux/errno.h>
#include <linux/init.h>
#include <linux/skbuff.h>
#include <linux/jhash.h>
#include <linux/slab.h>
#include <linux/vmalloc.h>
#include <linux/reciprocal_div.h>
#include <net/netlink.h>
#include <linux/version.h>
#include <linux/if_vlan.h>
#include <net/pkt_sched.h>
#include <net/pkt_cls.h>
#include <net/tcp.h>
<<<<<<< HEAD
#include <net/flow_dissector.h>
=======
#include <net/inet_ecn.h>
#include <net/pkt_sched.h>
#if LINUX_VERSION_CODE < KERNEL_VERSION(4, 2, 0)
#include <net/flow_keys.h>
#else
#include <net/flow_dissector.h>
#endif
#include "cobalt_compat.h"
>>>>>>> 7fab017c

#if IS_REACHABLE(CONFIG_NF_CONNTRACK)
#include <net/netfilter/nf_conntrack_core.h>
#include <net/netfilter/nf_conntrack_zones.h>
#include <net/netfilter/nf_conntrack.h>
#endif

#define CAKE_SET_WAYS (8)
#define CAKE_MAX_TINS (8)
#define CAKE_QUEUES (1024)
#define CAKE_FLOW_MASK 63
#define CAKE_FLOW_NAT_FLAG 64
#define CAKE_SPLIT_GSO_THRESHOLD (125000000) /* 1Gbps */
#define US2TIME(a) (a * (u64)NSEC_PER_USEC)

typedef u64 cobalt_time_t;
typedef s64 cobalt_tdiff_t;

/**
 * struct cobalt_params - contains codel and blue parameters
 * @interval:	codel initial drop rate
 * @target:     maximum persistent sojourn time & blue update rate
 * @mtu_time:   serialisation delay of maximum-size packet
 * @p_inc:      increment of blue drop probability (0.32 fxp)
 * @p_dec:      decrement of blue drop probability (0.32 fxp)
 */
struct cobalt_params {
	cobalt_time_t	interval;
	cobalt_time_t	target;
	cobalt_time_t	mtu_time;
	u32		p_inc;
	u32		p_dec;
};

/* struct cobalt_vars - contains codel and blue variables
 * @count:	  codel dropping frequency
 * @rec_inv_sqrt: reciprocal value of sqrt(count) >> 1
 * @drop_next:    time to drop next packet, or when we dropped last
 * @blue_timer:	  Blue time to next drop
 * @p_drop:       BLUE drop probability (0.32 fxp)
 * @dropping:     set if in dropping state
 * @ecn_marked:   set if marked
 */
struct cobalt_vars {
	u32		count;
	u32		rec_inv_sqrt;
	cobalt_time_t	drop_next;
	cobalt_time_t	blue_timer;
	u32     p_drop;
	bool	dropping;
	bool    ecn_marked;
};

/**
 * struct cobalt_params - contains codel and blue parameters
 * @interval:	codel initial drop rate
 * @target:     maximum persistent sojourn time & blue update rate
 * @mtu_time:   serialisation delay of maximum-size packet
 * @p_inc:      increment of blue drop probability (0.32 fxp)
 * @p_dec:      decrement of blue drop probability (0.32 fxp)
 */
struct cobalt_params {
	u64	interval;
	u64	target;
	u64	mtu_time;
	u32	p_inc;
	u32	p_dec;
};

/* struct cobalt_vars - contains codel and blue variables
 * @count:	  codel dropping frequency
 * @rec_inv_sqrt: reciprocal value of sqrt(count) >> 1
 * @drop_next:    time to drop next packet, or when we dropped last
 * @blue_timer:	  Blue time to next drop
 * @p_drop:       BLUE drop probability (0.32 fxp)
 * @dropping:     set if in dropping state
 * @ecn_marked:   set if marked
 */
struct cobalt_vars {
	u32	count;
	u32	rec_inv_sqrt;
	ktime_t	drop_next;
	ktime_t	blue_timer;
	u32     p_drop;
	bool	dropping;
	bool    ecn_marked;
};

enum {
	CAKE_SET_NONE = 0,
	CAKE_SET_SPARSE,
	CAKE_SET_SPARSE_WAIT, /* counted in SPARSE, actually in BULK */
	CAKE_SET_BULK,
	CAKE_SET_DECAYING
};

struct cake_flow {
	/* this stuff is all needed per-flow at dequeue time */
	struct sk_buff	  *head;
	struct sk_buff	  *tail;
	struct list_head  flowchain;
	s32		  deficit;
	struct cobalt_vars cvars;
	u16		  srchost; /* index into cake_host table */
	u16		  dsthost;
	u8		  set;
}; /* please try to keep this structure <= 64 bytes */

struct cake_host {
	u32 srchost_tag;
	u32 dsthost_tag;
	u16 srchost_refcnt;
	u16 dsthost_refcnt;
};

struct cake_heap_entry {
	u16 t:3, b:10;
};

struct cake_tin_data {
	struct cake_flow flows[CAKE_QUEUES];
	u32	backlogs[CAKE_QUEUES];
	u32	tags[CAKE_QUEUES]; /* for set association */
	u16	overflow_idx[CAKE_QUEUES];
	struct cake_host hosts[CAKE_QUEUES]; /* for triple isolation */
	u16	flow_quantum;

	struct cobalt_params cparams;
	u32	drop_overlimit;
	u16	bulk_flow_count;
	u16	sparse_flow_count;
	u16	decaying_flow_count;
	u16	unresponsive_flow_count;

	u32	max_skblen;

	struct list_head new_flows;
	struct list_head old_flows;
	struct list_head decaying_flows;

	/* time_next = time_this + ((len * rate_ns) >> rate_shft) */
	ktime_t	time_next_packet;
	u64	tin_rate_ns;
	u64	tin_rate_bps;
	u16	tin_rate_shft;

	u16	tin_quantum_prio;
	u16	tin_quantum_band;
	s32	tin_deficit;
	u32	tin_backlog;
	u32	tin_dropped;
	u32	tin_ecn_mark;

	u32	packets;
	u64	bytes;

	u32	ack_drops;

	/* moving averages */
	u64 avge_delay;
	u64 peak_delay;
	u64 base_delay;

	/* hash function stats */
	u32	way_directs;
	u32	way_hits;
	u32	way_misses;
	u32	way_collisions;
}; /* number of tins is small, so size of this struct doesn't matter much */

struct cake_sched_data {
	struct tcf_proto __rcu *filter_list; /* optional external classifier */
	struct tcf_block *block;
	struct cake_tin_data *tins;

	struct cake_heap_entry overflow_heap[CAKE_QUEUES * CAKE_MAX_TINS];
	u16		overflow_timeout;

	u16		tin_cnt;
	u8		tin_mode;
	u8		flow_mode;
	u8		ack_filter;
	u8		atm_mode;

	/* time_next = time_this + ((len * rate_ns) >> rate_shft) */
	u16		rate_shft;
	ktime_t		time_next_packet;
	ktime_t		failsafe_next_packet;
	u64		rate_ns;
	u64		rate_bps;
	u16		rate_flags;
	s16		rate_overhead;
	u16		rate_mpu;
	u64		interval;
	u64		target;

	/* resource tracking */
	u32		buffer_used;
	u32		buffer_max_used;
	u32		buffer_limit;
	u32		buffer_config_limit;

	/* indices for dequeue */
	u16		cur_tin;
	u16		cur_flow;

	struct qdisc_watchdog watchdog;
	const u8	*tin_index;
	const u8	*tin_order;

	/* bandwidth capacity estimate */
	ktime_t		last_packet_time;
	ktime_t		avg_window_begin;
	u64		avg_packet_interval;
	u64		avg_window_bytes;
	u64		avg_peak_bandwidth;
	ktime_t		last_reconfig_time;

	/* packet length stats */
	u32 avg_netoff;
	u16 max_netlen;
	u16 max_adjlen;
	u16 min_netlen;
	u16 min_adjlen;
};

enum {
	CAKE_FLAG_OVERHEAD	   = BIT(0),
	CAKE_FLAG_AUTORATE_INGRESS = BIT(1),
	CAKE_FLAG_INGRESS	   = BIT(2),
	CAKE_FLAG_WASH		   = BIT(3),
	CAKE_FLAG_SPLIT_GSO	   = BIT(4)
};

<<<<<<< HEAD
/* COBALT operates the Codel and BLUE algorithms in parallel, in order to
 * obtain the best features of each.  Codel is excellent on flows which
 * respond to congestion signals in a TCP-like way.  BLUE is more effective on
 * unresponsive flows.
 */

struct cobalt_skb_cb {
	cobalt_time_t enqueue_time;
	u32           adjusted_len;
};

static cobalt_time_t cobalt_get_time(void)
{
	return ktime_get_ns();
}

static u32 cobalt_time_to_us(cobalt_time_t val)
{
	do_div(val, NSEC_PER_USEC);
	return (u32)val;
}

static struct cobalt_skb_cb *get_cobalt_cb(const struct sk_buff *skb)
=======
struct cobalt_skb_cb {
	ktime_t enqueue_time;
	u32     adjusted_len;
};

static u64 us_to_ns(u64 us)
{
	return us * NSEC_PER_USEC;
}

static inline struct cobalt_skb_cb *get_cobalt_cb(const struct sk_buff *skb)
>>>>>>> 7fab017c
{
	qdisc_cb_private_validate(skb, sizeof(struct cobalt_skb_cb));
	return (struct cobalt_skb_cb *)qdisc_skb_cb(skb)->data;
}

<<<<<<< HEAD
static cobalt_time_t cobalt_get_enqueue_time(const struct sk_buff *skb)
=======
static inline ktime_t cobalt_get_enqueue_time(const struct sk_buff *skb)
>>>>>>> 7fab017c
{
	return get_cobalt_cb(skb)->enqueue_time;
}

<<<<<<< HEAD
static void cobalt_set_enqueue_time(struct sk_buff *skb,
					   cobalt_time_t now)
=======
static inline void cobalt_set_enqueue_time(struct sk_buff *skb,
					   ktime_t now)
>>>>>>> 7fab017c
{
	get_cobalt_cb(skb)->enqueue_time = now;
}

static u16 quantum_div[CAKE_QUEUES + 1] = {0};

/* Diffserv lookup tables */

static const u8 precedence[] = {
	0, 0, 0, 0, 0, 0, 0, 0,
	1, 1, 1, 1, 1, 1, 1, 1,
	2, 2, 2, 2, 2, 2, 2, 2,
	3, 3, 3, 3, 3, 3, 3, 3,
	4, 4, 4, 4, 4, 4, 4, 4,
	5, 5, 5, 5, 5, 5, 5, 5,
	6, 6, 6, 6, 6, 6, 6, 6,
	7, 7, 7, 7, 7, 7, 7, 7,
};

static const u8 diffserv8[] = {
	2, 5, 1, 2, 4, 2, 2, 2,
	0, 2, 1, 2, 1, 2, 1, 2,
	5, 2, 4, 2, 4, 2, 4, 2,
	3, 2, 3, 2, 3, 2, 3, 2,
	6, 2, 3, 2, 3, 2, 3, 2,
	6, 2, 2, 2, 6, 2, 6, 2,
	7, 2, 2, 2, 2, 2, 2, 2,
	7, 2, 2, 2, 2, 2, 2, 2,
};

static const u8 diffserv4[] = {
	0, 2, 0, 0, 2, 0, 0, 0,
	1, 0, 0, 0, 0, 0, 0, 0,
	2, 0, 2, 0, 2, 0, 2, 0,
	2, 0, 2, 0, 2, 0, 2, 0,
	3, 0, 2, 0, 2, 0, 2, 0,
	3, 0, 0, 0, 3, 0, 3, 0,
	3, 0, 0, 0, 0, 0, 0, 0,
	3, 0, 0, 0, 0, 0, 0, 0,
};

static const u8 diffserv3[] = {
	0, 0, 0, 0, 2, 0, 0, 0,
	1, 0, 0, 0, 0, 0, 0, 0,
	0, 0, 0, 0, 0, 0, 0, 0,
	0, 0, 0, 0, 0, 0, 0, 0,
	0, 0, 0, 0, 0, 0, 0, 0,
	0, 0, 0, 0, 2, 0, 2, 0,
	2, 0, 0, 0, 0, 0, 0, 0,
	2, 0, 0, 0, 0, 0, 0, 0,
};

static const u8 besteffort[] = {
	0, 0, 0, 0, 0, 0, 0, 0,
	0, 0, 0, 0, 0, 0, 0, 0,
	0, 0, 0, 0, 0, 0, 0, 0,
	0, 0, 0, 0, 0, 0, 0, 0,
	0, 0, 0, 0, 0, 0, 0, 0,
	0, 0, 0, 0, 0, 0, 0, 0,
	0, 0, 0, 0, 0, 0, 0, 0,
	0, 0, 0, 0, 0, 0, 0, 0,
};

/* tin priority order for stats dumping */

static const u8 normal_order[] = {0, 1, 2, 3, 4, 5, 6, 7};
static const u8 bulk_order[] = {1, 0, 2, 3};

#define REC_INV_SQRT_CACHE (16)
static u32 cobalt_rec_inv_sqrt_cache[REC_INV_SQRT_CACHE] = {0};

/* http://en.wikipedia.org/wiki/Methods_of_computing_square_roots
 * new_invsqrt = (invsqrt / 2) * (3 - count * invsqrt^2)
 *
 * Here, invsqrt is a fixed point number (< 1.0), 32bit mantissa, aka Q0.32
 */

static void cobalt_newton_step(struct cobalt_vars *vars)
{
	u32 invsqrt, invsqrt2;
	u64 val;

	invsqrt = vars->rec_inv_sqrt;
	invsqrt2 = ((u64)invsqrt * invsqrt) >> 32;
	val = (3LL << 32) - ((u64)vars->count * invsqrt2);

	val >>= 2; /* avoid overflow in following multiply */
	val = (val * invsqrt) >> (32 - 2 + 1);

	vars->rec_inv_sqrt = val;
}

static void cobalt_invsqrt(struct cobalt_vars *vars)
{
	if (vars->count < REC_INV_SQRT_CACHE)
		vars->rec_inv_sqrt = cobalt_rec_inv_sqrt_cache[vars->count];
	else
		cobalt_newton_step(vars);
}

/* There is a big difference in timing between the accurate values placed in
 * the cache and the approximations given by a single Newton step for small
 * count values, particularly when stepping from count 1 to 2 or vice versa.
 * Above 16, a single Newton step gives sufficient accuracy in either
 * direction, given the precision stored.
 *
 * The magnitude of the error when stepping up to count 2 is such as to give
 * the value that *should* have been produced at count 4.
 */

static void cobalt_cache_init(void)
{
	struct cobalt_vars v;

	memset(&v, 0, sizeof(v));
	v.rec_inv_sqrt = ~0U;
	cobalt_rec_inv_sqrt_cache[0] = v.rec_inv_sqrt;

	for (v.count = 1; v.count < REC_INV_SQRT_CACHE; v.count++) {
		cobalt_newton_step(&v);
		cobalt_newton_step(&v);
		cobalt_newton_step(&v);
		cobalt_newton_step(&v);

		cobalt_rec_inv_sqrt_cache[v.count] = v.rec_inv_sqrt;
	}
}

static void cobalt_vars_init(struct cobalt_vars *vars)
{
	memset(vars, 0, sizeof(*vars));

	if (!cobalt_rec_inv_sqrt_cache[0]) {
		cobalt_cache_init();
		cobalt_rec_inv_sqrt_cache[0] = ~0;
	}
}

/* CoDel control_law is t + interval/sqrt(count)
 * We maintain in rec_inv_sqrt the reciprocal value of sqrt(count) to avoid
 * both sqrt() and divide operation.
 */
static ktime_t cobalt_control(ktime_t t,
			      u64 interval,
			      u32 rec_inv_sqrt)
{
	return ktime_add_ns(t, reciprocal_scale(interval,
						rec_inv_sqrt));
}

/* Call this when a packet had to be dropped due to queue overflow.  Returns
 * true if the BLUE state was quiescent before but active after this call.
 */
static bool cobalt_queue_full(struct cobalt_vars *vars,
			      struct cobalt_params *p,
			      ktime_t now)
{
	bool up = false;

	if (ktime_sub(now, vars->blue_timer) > p->target) {
		up = !vars->p_drop;
		vars->p_drop += p->p_inc;
		if (vars->p_drop < p->p_inc)
			vars->p_drop = ~0;
		vars->blue_timer = now;
	}
	vars->dropping = true;
	vars->drop_next = now;
	if (!vars->count)
		vars->count = 1;

	return up;
}

/* Call this when the queue was serviced but turned out to be empty.  Returns
 * true if the BLUE state was active before but quiescent after this call.
 */
static bool cobalt_queue_empty(struct cobalt_vars *vars,
			       struct cobalt_params *p,
			       ktime_t now)
{
	bool down = false;

	if (vars->p_drop && ktime_sub(now, vars->blue_timer) > p->target) {
		if (vars->p_drop < p->p_dec)
			vars->p_drop = 0;
		else
			vars->p_drop -= p->p_dec;
		vars->blue_timer = now;
		down = !vars->p_drop;
	}
	vars->dropping = false;

	if (vars->count && ktime_sub(now, vars->drop_next) >= 0) {
		vars->count--;
		cobalt_invsqrt(vars);
		vars->drop_next = cobalt_control(vars->drop_next,
						 p->interval,
						 vars->rec_inv_sqrt);
	}

	return down;
}

/* Call this with a freshly dequeued packet for possible congestion marking.
 * Returns true as an instruction to drop the packet, false for delivery.
 */
static bool cobalt_should_drop(struct cobalt_vars *vars,
			       struct cobalt_params *p,
			       ktime_t now,
			       struct sk_buff *skb,
			       u32 bulk_flows)
{
	bool next_due, over_target, drop = false;
	ktime_t schedule;
	u64 sojourn;

/* The 'schedule' variable records, in its sign, whether 'now' is before or
 * after 'drop_next'.  This allows 'drop_next' to be updated before the next
 * scheduling decision is actually branched, without destroying that
 * information.  Similarly, the first 'schedule' value calculated is preserved
 * in the boolean 'next_due'.
 *
 * As for 'drop_next', we take advantage of the fact that 'interval' is both
 * the delay between first exceeding 'target' and the first signalling event,
 * *and* the scaling factor for the signalling frequency.  It's therefore very
 * natural to use a single mechanism for both purposes, and eliminates a
 * significant amount of reference Codel's spaghetti code.  To help with this,
 * both the '0' and '1' entries in the invsqrt cache are 0xFFFFFFFF, as close
 * as possible to 1.0 in fixed-point.
 */

<<<<<<< HEAD
	cobalt_tdiff_t schedule = now - vars->drop_next;

	bool over_target = sojourn > p->target &&
			   sojourn > p->mtu_time * bulk_flows * 2 &&
			   sojourn > p->mtu_time * 4;
	bool next_due    = vars->count && schedule >= 0;
=======
	sojourn = ktime_to_ns(ktime_sub(now, cobalt_get_enqueue_time(skb)));
	schedule = ktime_sub(now, vars->drop_next);
	over_target = sojourn > p->target &&
		      sojourn > p->mtu_time * bulk_flows * 2 &&
		      sojourn > p->mtu_time * 4;
	next_due = vars->count && schedule >= 0;
>>>>>>> 7fab017c

	vars->ecn_marked = false;

	if (over_target) {
		if (!vars->dropping) {
			vars->dropping = true;
			vars->drop_next = cobalt_control(now,
							 p->interval,
							 vars->rec_inv_sqrt);
		}
		if (!vars->count)
			vars->count = 1;
	} else if (vars->dropping) {
		vars->dropping = false;
	}

	if (next_due && vars->dropping) {
		/* Use ECN mark if possible, otherwise drop */
		drop = !(vars->ecn_marked = INET_ECN_set_ce(skb));

		vars->count++;
		if (!vars->count)
			vars->count--;
		cobalt_invsqrt(vars);
		vars->drop_next = cobalt_control(vars->drop_next,
						 p->interval,
						 vars->rec_inv_sqrt);
		schedule = ktime_sub(now, vars->drop_next);
	} else {
		while (next_due) {
			vars->count--;
			cobalt_invsqrt(vars);
			vars->drop_next = cobalt_control(vars->drop_next,
							 p->interval,
							 vars->rec_inv_sqrt);
			schedule = ktime_sub(now, vars->drop_next);
			next_due = vars->count && schedule >= 0;
		}
	}

	/* Simple BLUE implementation.  Lack of ECN is deliberate. */
	if (vars->p_drop)
		drop |= (prandom_u32() < vars->p_drop);

	/* Overload the drop_next field as an activity timeout */
	if (!vars->count)
		vars->drop_next = ktime_add_ns(now, p->interval);
	else if (schedule > 0 && !drop)
		vars->drop_next = now;

	return drop;
}

#if IS_REACHABLE(CONFIG_NF_CONNTRACK)

static void cake_update_flowkeys(struct flow_keys *keys,
				 const struct sk_buff *skb)
{
	const struct nf_conntrack_tuple *tuple;
	enum ip_conntrack_info ctinfo;
	struct nf_conn *ct;
	bool rev = false;

	if (tc_skb_protocol(skb) != htons(ETH_P_IP))
		return;

	ct = nf_ct_get(skb, &ctinfo);
	if (ct) {
		tuple = nf_ct_tuple(ct, CTINFO2DIR(ctinfo));
	} else {
		const struct nf_conntrack_tuple_hash *hash;
		struct nf_conntrack_tuple srctuple;

		if (!nf_ct_get_tuplepr(skb, skb_network_offset(skb),
				       NFPROTO_IPV4, dev_net(skb->dev),
				       &srctuple))
			return;

		hash = nf_conntrack_find_get(dev_net(skb->dev),
					     &nf_ct_zone_dflt,
					     &srctuple);
		if (!hash)
			return;

		rev = true;
		ct = nf_ct_tuplehash_to_ctrack(hash);
		tuple = nf_ct_tuple(ct, !hash->tuple.dst.dir);
	}

	keys->addrs.v4addrs.src = rev ? tuple->dst.u3.ip : tuple->src.u3.ip;
	keys->addrs.v4addrs.dst = rev ? tuple->src.u3.ip : tuple->dst.u3.ip;

	if (keys->ports.ports) {
		keys->ports.src = rev ? tuple->dst.u.all : tuple->src.u.all;
		keys->ports.dst = rev ? tuple->src.u.all : tuple->dst.u.all;
	}
	if (rev)
		nf_ct_put(ct);
}
#else
static void cake_update_flowkeys(struct flow_keys *keys,
				 const struct sk_buff *skb)
{
	/* There is nothing we can do here without CONNTRACK */
}
#endif

/* Cake has several subtle multiple bit settings. In these cases you
 *  would be matching triple isolate mode as well.
 */

static bool cake_dsrc(int flow_mode)
{
	return (flow_mode & CAKE_FLOW_DUAL_SRC) == CAKE_FLOW_DUAL_SRC;
}

static bool cake_ddst(int flow_mode)
{
	return (flow_mode & CAKE_FLOW_DUAL_DST) == CAKE_FLOW_DUAL_DST;
}

static u32 cake_hash(struct cake_tin_data *q, const struct sk_buff *skb,
		     int flow_mode)
{
<<<<<<< HEAD
	struct flow_keys keys, host_keys;
	u32 flow_hash = 0, srchost_hash, dsthost_hash;
	u16 reduced_hash, srchost_idx, dsthost_idx;
=======
	u32 flow_hash = 0, srchost_hash, dsthost_hash;
	u16 reduced_hash, srchost_idx, dsthost_idx;
#if KERNEL_VERSION(4, 2, 0) > LINUX_VERSION_CODE
	struct flow_keys keys;
#else
	struct flow_keys keys, host_keys;
#endif
>>>>>>> 7fab017c

	if (unlikely(flow_mode == CAKE_FLOW_NONE))
		return 0;

	skb_flow_dissect_flow_keys(skb, &keys,
				   FLOW_DISSECTOR_F_STOP_AT_FLOW_LABEL);

	if (flow_mode & CAKE_FLOW_NAT_FLAG)
		cake_update_flowkeys(&keys, skb);

	/* flow_hash_from_keys() sorts the addresses by value, so we have
	 * to preserve their order in a separate data structure to treat
	 * src and dst host addresses as independently selectable.
	 */
	host_keys = keys;
	host_keys.ports.ports     = 0;
	host_keys.basic.ip_proto  = 0;
	host_keys.keyid.keyid     = 0;
	host_keys.tags.flow_label = 0;

	switch (host_keys.control.addr_type) {
	case FLOW_DISSECTOR_KEY_IPV4_ADDRS:
		host_keys.addrs.v4addrs.src = 0;
		dsthost_hash = flow_hash_from_keys(&host_keys);
		host_keys.addrs.v4addrs.src = keys.addrs.v4addrs.src;
		host_keys.addrs.v4addrs.dst = 0;
		srchost_hash = flow_hash_from_keys(&host_keys);
		break;

	case FLOW_DISSECTOR_KEY_IPV6_ADDRS:
		memset(&host_keys.addrs.v6addrs.src, 0,
		       sizeof(host_keys.addrs.v6addrs.src));
		dsthost_hash = flow_hash_from_keys(&host_keys);
		host_keys.addrs.v6addrs.src = keys.addrs.v6addrs.src;
		memset(&host_keys.addrs.v6addrs.dst, 0,
		       sizeof(host_keys.addrs.v6addrs.dst));
		srchost_hash = flow_hash_from_keys(&host_keys);
		break;

	default:
		dsthost_hash = 0;
		srchost_hash = 0;
	}

	/* This *must* be after the above switch, since as a
	 * side-effect it sorts the src and dst addresses.
	 */
	if (flow_mode & CAKE_FLOW_FLOWS)
		flow_hash = flow_hash_from_keys(&keys);

	if (!(flow_mode & CAKE_FLOW_FLOWS)) {
		if (flow_mode & CAKE_FLOW_SRC_IP)
			flow_hash ^= srchost_hash;

		if (flow_mode & CAKE_FLOW_DST_IP)
			flow_hash ^= dsthost_hash;
	}

	reduced_hash = flow_hash % CAKE_QUEUES;

	/* set-associative hashing */
	/* fast path if no hash collision (direct lookup succeeds) */
	if (likely(q->tags[reduced_hash] == flow_hash &&
		   q->flows[reduced_hash].set)) {
		q->way_directs++;
	} else {
		u32 inner_hash = reduced_hash % CAKE_SET_WAYS;
		u32 outer_hash = reduced_hash - inner_hash;
		bool allocate_src = false;
		bool allocate_dst = false;
		u32 i, k;

		/* check if any active queue in the set is reserved for
		 * this flow.
		 */
		for (i = 0, k = inner_hash; i < CAKE_SET_WAYS;
		     i++, k = (k + 1) % CAKE_SET_WAYS) {
			if (q->tags[outer_hash + k] == flow_hash) {
				if (i)
					q->way_hits++;

				if (!q->flows[outer_hash + k].set) {
					/* need to increment host refcnts */
					allocate_src = cake_dsrc(flow_mode);
					allocate_dst = cake_ddst(flow_mode);
				}

				goto found;
			}
		}

		/* no queue is reserved for this flow, look for an
		 * empty one.
		 */
		for (i = 0; i < CAKE_SET_WAYS;
			 i++, k = (k + 1) % CAKE_SET_WAYS) {
			if (!q->flows[outer_hash + k].set) {
				q->way_misses++;
				allocate_src = cake_dsrc(flow_mode);
				allocate_dst = cake_ddst(flow_mode);
				goto found;
			}
		}

		/* With no empty queues, default to the original
		 * queue, accept the collision, update the host tags.
		 */
		q->way_collisions++;
		q->hosts[q->flows[reduced_hash].srchost].srchost_refcnt--;
		q->hosts[q->flows[reduced_hash].dsthost].dsthost_refcnt--;
		allocate_src = cake_dsrc(flow_mode);
		allocate_dst = cake_ddst(flow_mode);
found:
		/* reserve queue for future packets in same flow */
		reduced_hash = outer_hash + k;
		q->tags[reduced_hash] = flow_hash;

		if (allocate_src) {
			srchost_idx = srchost_hash % CAKE_QUEUES;
			inner_hash = srchost_idx % CAKE_SET_WAYS;
			outer_hash = srchost_idx - inner_hash;
			for (i = 0, k = inner_hash; i < CAKE_SET_WAYS;
				i++, k = (k + 1) % CAKE_SET_WAYS) {
				if (q->hosts[outer_hash + k].srchost_tag ==
				    srchost_hash)
					goto found_src;
			}
			for (i = 0; i < CAKE_SET_WAYS;
				i++, k = (k + 1) % CAKE_SET_WAYS) {
				if (!q->hosts[outer_hash + k].srchost_refcnt)
					break;
			}
			q->hosts[outer_hash + k].srchost_tag = srchost_hash;
found_src:
			srchost_idx = outer_hash + k;
			q->hosts[srchost_idx].srchost_refcnt++;
			q->flows[reduced_hash].srchost = srchost_idx;
		}

		if (allocate_dst) {
			dsthost_idx = dsthost_hash % CAKE_QUEUES;
			inner_hash = dsthost_idx % CAKE_SET_WAYS;
			outer_hash = dsthost_idx - inner_hash;
			for (i = 0, k = inner_hash; i < CAKE_SET_WAYS;
			     i++, k = (k + 1) % CAKE_SET_WAYS) {
				if (q->hosts[outer_hash + k].dsthost_tag ==
				    dsthost_hash)
					goto found_dst;
			}
			for (i = 0; i < CAKE_SET_WAYS;
			     i++, k = (k + 1) % CAKE_SET_WAYS) {
				if (!q->hosts[outer_hash + k].dsthost_refcnt)
					break;
			}
			q->hosts[outer_hash + k].dsthost_tag = dsthost_hash;
found_dst:
			dsthost_idx = outer_hash + k;
			q->hosts[dsthost_idx].dsthost_refcnt++;
			q->flows[reduced_hash].dsthost = dsthost_idx;
		}
	}

	return reduced_hash;
}

static u32 cake_classify(struct Qdisc *sch, struct cake_tin_data *t,
			 struct sk_buff *skb, int flow_mode, int *qerr)
{
	struct cake_sched_data *q = qdisc_priv(sch);
	struct tcf_proto *filter;
	struct tcf_result res;
	int result;

	filter = rcu_dereference_bh(q->filter_list);
	if (!filter)
		return cake_hash(t, skb, flow_mode) + 1;

	*qerr = NET_XMIT_SUCCESS | __NET_XMIT_BYPASS;
	result = tcf_classify(skb, filter, &res, false);
	if (result >= 0) {
#ifdef CONFIG_NET_CLS_ACT
		switch (result) {
		case TC_ACT_STOLEN:
		case TC_ACT_QUEUED:
		case TC_ACT_TRAP:
			*qerr = NET_XMIT_SUCCESS | __NET_XMIT_STOLEN;
			/* fall through */
		case TC_ACT_SHOT:
			return 0;
		}
#endif
		if (TC_H_MIN(res.classid) <= CAKE_QUEUES)
			return TC_H_MIN(res.classid);
	}
	return 0;
}


/* helper functions : might be changed when/if skb use a standard list_head */
/* remove one skb from head of slot queue */

static struct sk_buff *dequeue_head(struct cake_flow *flow)
{
	struct sk_buff *skb = flow->head;

	if (skb) {
		flow->head = skb->next;
		skb->next = NULL;
	}

	return skb;
}

/* add skb to flow queue (tail add) */

static void flow_queue_add(struct cake_flow *flow, struct sk_buff *skb)
{
	if (!flow->head)
		flow->head = skb;
	else
		flow->tail->next = skb;
	flow->tail = skb;
	skb->next = NULL;
}

static struct iphdr *cake_get_iphdr(const struct sk_buff *skb,
				    struct ipv6hdr *buf)
{
	unsigned int offset = skb_network_offset(skb);
	struct iphdr *iph;

	iph = skb_header_pointer(skb, offset, sizeof(struct iphdr), buf);

	if (!iph)
		return NULL;

	if (iph->version == 4 && iph->protocol == IPPROTO_IPV6)
		return skb_header_pointer(skb, offset + iph->ihl * 4,
					  sizeof(struct ipv6hdr), buf);

	else if (iph->version == 4)
		return iph;

	else if (iph->version == 6)
		return skb_header_pointer(skb, offset, sizeof(struct ipv6hdr),
					  buf);

	return NULL;
}

static struct tcphdr *cake_get_tcphdr(const struct sk_buff *skb,
				      void *buf, unsigned int bufsize)
{
	unsigned int offset = skb_network_offset(skb);
	const struct ipv6hdr *ipv6h;
	const struct tcphdr *tcph;
	const struct iphdr *iph;
	struct ipv6hdr _ipv6h;
	struct tcphdr _tcph;

	ipv6h = skb_header_pointer(skb, offset, sizeof(_ipv6h), &_ipv6h);

	if (!ipv6h)
		return NULL;

	if (ipv6h->version == 4) {
		iph = (struct iphdr *)ipv6h;
		offset += iph->ihl * 4;

		/* special-case 6in4 tunnelling, as that is a common way to get
		 * v6 connectivity in the home
		 */
		if (iph->protocol == IPPROTO_IPV6) {
			ipv6h = skb_header_pointer(skb, offset,
						   sizeof(_ipv6h), &_ipv6h);

			if (!ipv6h || ipv6h->nexthdr != IPPROTO_TCP)
				return NULL;

			offset += sizeof(struct ipv6hdr);

		} else if (iph->protocol != IPPROTO_TCP) {
			return NULL;
		}

	} else if (ipv6h->version == 6) {
		if (ipv6h->nexthdr != IPPROTO_TCP)
			return NULL;

		offset += sizeof(struct ipv6hdr);
	} else {
		return NULL;
	}

	tcph = skb_header_pointer(skb, offset, sizeof(_tcph), &_tcph);
	if (!tcph)
		return NULL;

	return skb_header_pointer(skb, offset,
				  min(__tcp_hdrlen(tcph), bufsize), buf);
}

static bool cake_tcph_is_sack(const struct tcphdr *tcph)
{
	/* inspired by tcp_parse_options in tcp_input.c */
	int length = __tcp_hdrlen(tcph) - sizeof(struct tcphdr);
	const u8 *ptr = (const u8 *)(tcph + 1);

	while (length > 0) {
		int opcode = *ptr++;
		int opsize;

		if (opcode == TCPOPT_EOL)
			break;
		if (opcode == TCPOPT_NOP) {
			length--;
			continue;
		}
		opsize = *ptr++;
		if (opsize < 2 || opsize > length)
			break;
		if (opcode == TCPOPT_SACK)
			return true;
		ptr += opsize - 2;
		length -= opsize;
	}

	return false;
}

static struct sk_buff *cake_ack_filter(struct cake_sched_data *q,
				       struct cake_flow *flow)
{
	bool aggressive = q->ack_filter == CAKE_ACK_AGGRESSIVE;
	struct sk_buff *elig_ack = NULL, *elig_ack_prev = NULL;
	struct sk_buff *skb_check, *skb_prev = NULL;
	const struct ipv6hdr *ipv6h, *ipv6h_check;
	const struct tcphdr *tcph, *tcph_check;
	const struct iphdr *iph, *iph_check;
	struct ipv6hdr _iph, _iph_check;
	const struct sk_buff *skb;
	struct tcphdr _tcph_check;
	int seglen, num_found = 0;
	unsigned char _tcph[64]; /* need to hold maximum hdr size */

	/* no other possible ACKs to filter */
	if (flow->head == flow->tail)
		return NULL;

	skb = flow->tail;
	tcph = cake_get_tcphdr(skb, _tcph, sizeof(_tcph));
	iph = cake_get_iphdr(skb, &_iph);
	if (!tcph)
		return NULL;

	/* the 'triggering' packet need only have the ACK flag set.
	 * also check that SYN is not set, as there won't be any previous ACKs.
	 */
	if ((tcp_flag_word(tcph) &
	     (TCP_FLAG_ACK | TCP_FLAG_SYN)) != TCP_FLAG_ACK)
		return NULL;

	/* the 'triggering' ACK is at the tail of the queue, we have already
	 * returned if it is the only packet in the flow. loop through the rest
	 * of the queue looking for pure ACKs with the same 5-tuple as the
	 * triggering one.
	 */
	for (skb_check = flow->head;
	     skb_check && skb_check != skb;
	     skb_prev = skb_check, skb_check = skb_check->next) {
		iph_check = cake_get_iphdr(skb_check, &_iph_check);
		tcph_check = cake_get_tcphdr(skb_check, &_tcph_check,
					     sizeof(_tcph_check));

		/* only TCP packets with matching 5-tuple are eligible */
		if (!tcph_check || iph->version != iph_check->version ||
		    tcph_check->source != tcph->source ||
		    tcph_check->dest != tcph->dest)
			continue;

		if (iph_check->version == 4) {
			if (iph_check->saddr != iph->saddr ||
			    iph_check->daddr != iph->daddr)
				continue;

			seglen = ntohs(iph_check->tot_len) -
				       (4 * iph_check->ihl);
		} else if (iph_check->version == 6) {
			ipv6h = (struct ipv6hdr *)iph;
			ipv6h_check = (struct ipv6hdr *)iph_check;

			if (ipv6_addr_cmp(&ipv6h_check->saddr, &ipv6h->saddr) ||
			    ipv6_addr_cmp(&ipv6h_check->daddr, &ipv6h->daddr))
				continue;

			seglen = ntohs(ipv6h_check->payload_len);
		} else {
			WARN_ON(1);  /* shouldn't happen */
			continue;
		}

		/* stricter criteria apply to ACKs that we may filter
		 * 3 reserved flags must be unset to avoid future breakage
		 * ECE/CWR/NS can be safely ignored
		 * ACK must be set
		 * All other flags URG/PSH/RST/SYN/FIN must be unset
		 * 0x0FFF0000 = all TCP flags (confirm ACK=1, others zero)
		 * 0x01C00000 = NS/CWR/ECE (safe to ignore)
		 * 0x0E3F0000 = 0x0FFF0000 & ~0x01C00000
		 * must be 'pure' ACK, contain zero bytes of segment data
		 * options are ignored
		 */
		if (((tcp_flag_word(tcph_check) &
			   cpu_to_be32(0x0E3F0000)) != TCP_FLAG_ACK) ||
			 ((seglen - __tcp_hdrlen(tcph_check)) != 0))
			continue;

		/* The triggering packet must ACK more data than the ACK under
		 * consideration, either because is has a strictly higher ACK
		 * sequence number or because it is a SACK
		 */
		if ((ntohl(tcph_check->ack_seq) == ntohl(tcph->ack_seq) &&
		     !cake_tcph_is_sack(tcph)) ||
		    (int32_t)(ntohl(tcph_check->ack_seq) -
			      ntohl(tcph->ack_seq)) > 0)
			continue;

		/* At this point we have found an eligible pure ACK to drop; if
		 * we are in aggressive mode, we are done. Otherwise, keep
		 * searching unless this is the second eligible ACK we
		 * found.
		 *
		 * Since we want to drop ACK closest to the head of the queue,
		 * save the first eligible ACK we find, even if we need to loop
		 * again.
		 */
		if (!elig_ack) {
			elig_ack = skb_check;
			elig_ack_prev = skb_prev;
		}

		if (num_found++ > 0 || aggressive)
			goto found;
	}

	return NULL;

found:
	if (elig_ack_prev)
		elig_ack_prev->next = elig_ack->next;
	else
		flow->head = elig_ack->next;

	elig_ack->next = NULL;

	return elig_ack;
}

<<<<<<< HEAD
static cobalt_time_t cake_ewma(cobalt_time_t avg, cobalt_time_t sample,
				      u32 shift)
=======
static u64 cake_ewma(u64 avg, u64 sample, u32 shift)
>>>>>>> 7fab017c
{
	avg -= avg >> shift;
	avg += sample >> shift;
	return avg;
}

static u32 cake_calc_overhead(struct cake_sched_data *q, u32 len, u32 off)
{
	if (q->rate_flags & CAKE_FLAG_OVERHEAD)
		len -= off;

	if (q->max_netlen < len)
		q->max_netlen = len;
	if (q->min_netlen > len)
		q->min_netlen = len;

	len += q->rate_overhead;

	if (len < q->rate_mpu)
		len = q->rate_mpu;

	if (q->atm_mode == CAKE_ATM_ATM) {
		len += 47;
		len /= 48;
		len *= 53;
	} else if (q->atm_mode == CAKE_ATM_PTM) {
		/* Add one byte per 64 bytes or part thereof.
		 * This is conservative and easier to calculate than the
		 * precise value.
		 */
		len += (len + 63) / 64;
	}

	if (q->max_adjlen < len)
		q->max_adjlen = len;
	if (q->min_adjlen > len)
		q->min_adjlen = len;

	return len;
}

static u32 cake_overhead(struct cake_sched_data *q, const struct sk_buff *skb)
{
	const struct skb_shared_info *shinfo = skb_shinfo(skb);
	unsigned int hdr_len, last_len = 0;
	u32 off = skb_network_offset(skb);
	u32 len = qdisc_pkt_len(skb);
	u16 segs = 1;

	q->avg_netoff = cake_ewma(q->avg_netoff, off << 16, 8);

	if (!shinfo->gso_size)
		return cake_calc_overhead(q, len, off);

	/* borrowed from qdisc_pkt_len_init() */
	hdr_len = skb_transport_header(skb) - skb_mac_header(skb);

	/* + transport layer */
	if (likely(shinfo->gso_type & (SKB_GSO_TCPV4 |
						SKB_GSO_TCPV6))) {
		const struct tcphdr *th;
		struct tcphdr _tcphdr;

		th = skb_header_pointer(skb, skb_transport_offset(skb),
					sizeof(_tcphdr), &_tcphdr);
		if (likely(th))
			hdr_len += __tcp_hdrlen(th);
	} else {
		struct udphdr _udphdr;

		if (skb_header_pointer(skb, skb_transport_offset(skb),
					sizeof(_udphdr), &_udphdr))
			hdr_len += sizeof(struct udphdr);
	}

	if (unlikely(shinfo->gso_type & SKB_GSO_DODGY))
		segs = DIV_ROUND_UP(skb->len - hdr_len,
				shinfo->gso_size);
	else
		segs = shinfo->gso_segs;

	len = shinfo->gso_size + hdr_len;
	last_len = skb->len - shinfo->gso_size * (segs - 1);

	return (cake_calc_overhead(q, len, off) * (segs - 1) +
		cake_calc_overhead(q, last_len, off));
}

static void cake_heap_swap(struct cake_sched_data *q, u16 i, u16 j)
{
	struct cake_heap_entry ii = q->overflow_heap[i];
	struct cake_heap_entry jj = q->overflow_heap[j];

	q->overflow_heap[i] = jj;
	q->overflow_heap[j] = ii;

	q->tins[ii.t].overflow_idx[ii.b] = j;
	q->tins[jj.t].overflow_idx[jj.b] = i;
}

static u32 cake_heap_get_backlog(const struct cake_sched_data *q, u16 i)
{
	struct cake_heap_entry ii = q->overflow_heap[i];

	return q->tins[ii.t].backlogs[ii.b];
}

static void cake_heapify(struct cake_sched_data *q, u16 i)
{
	static const u32 a = CAKE_MAX_TINS * CAKE_QUEUES;
	u32 mb = cake_heap_get_backlog(q, i);
	u32 m = i;

	while (m < a) {
		u32 l = m + m + 1;
		u32 r = l + 1;

		if (l < a) {
			u32 lb = cake_heap_get_backlog(q, l);

			if (lb > mb) {
				m  = l;
				mb = lb;
			}
		}

		if (r < a) {
			u32 rb = cake_heap_get_backlog(q, r);

			if (rb > mb) {
				m  = r;
				mb = rb;
			}
		}

		if (m != i) {
			cake_heap_swap(q, i, m);
			i = m;
		} else {
			break;
		}
	}
}

static void cake_heapify_up(struct cake_sched_data *q, u16 i)
{
	while (i > 0 && i < CAKE_MAX_TINS * CAKE_QUEUES) {
		u16 p = (i - 1) >> 1;
		u32 ib = cake_heap_get_backlog(q, i);
		u32 pb = cake_heap_get_backlog(q, p);

		if (ib > pb) {
			cake_heap_swap(q, i, p);
			i = p;
		} else {
			break;
		}
	}
}

static int cake_advance_shaper(struct cake_sched_data *q,
			       struct cake_tin_data *b,
			       struct sk_buff *skb,
			       ktime_t now, bool drop)
{
	u32 len = get_cobalt_cb(skb)->adjusted_len;

	/* charge packet bandwidth to this tin
	 * and to the global shaper.
	 */
	if (q->rate_ns) {
		u64 tin_dur = (len * b->tin_rate_ns) >> b->tin_rate_shft;
		u64 global_dur = (len * q->rate_ns) >> q->rate_shft;
		u64 failsafe_dur = global_dur + (global_dur >> 1);

		if (ktime_before(b->time_next_packet, now))
			b->time_next_packet = ktime_add_ns(b->time_next_packet,
							   tin_dur);

		else if (ktime_before(b->time_next_packet,
				      ktime_add_ns(now, tin_dur)))
			b->time_next_packet = ktime_add_ns(now, tin_dur);

		q->time_next_packet = ktime_add_ns(q->time_next_packet,
						   global_dur);
		if (!drop)
			q->failsafe_next_packet = \
				ktime_add_ns(q->failsafe_next_packet,
					     failsafe_dur);
	}
	return len;
}

static unsigned int cake_drop(struct Qdisc *sch, struct sk_buff **to_free)
{
	struct cake_sched_data *q = qdisc_priv(sch);
	ktime_t now = ktime_get();
	u32 idx = 0, tin = 0, len;
	struct cake_heap_entry qq;
	struct cake_tin_data *b;
	struct cake_flow *flow;
	struct sk_buff *skb;

	if (!q->overflow_timeout) {
		int i;
		/* Build fresh max-heap */
		for (i = CAKE_MAX_TINS * CAKE_QUEUES / 2; i >= 0; i--)
			cake_heapify(q, i);
	}
	q->overflow_timeout = 65535;

	/* select longest queue for pruning */
	qq  = q->overflow_heap[0];
	tin = qq.t;
	idx = qq.b;

	b = &q->tins[tin];
	flow = &b->flows[idx];
	skb = dequeue_head(flow);
	if (unlikely(!skb)) {
		/* heap has gone wrong, rebuild it next time */
		q->overflow_timeout = 0;
		return idx + (tin << 16);
	}

	if (cobalt_queue_full(&flow->cvars, &b->cparams, now))
		b->unresponsive_flow_count++;

	len = qdisc_pkt_len(skb);
	q->buffer_used      -= skb->truesize;
	b->backlogs[idx]    -= len;
	b->tin_backlog      -= len;
	sch->qstats.backlog -= len;
	qdisc_tree_reduce_backlog(sch, 1, len);

	b->tin_dropped++;
	sch->qstats.drops++;

	if (q->rate_flags & CAKE_FLAG_INGRESS)
		cake_advance_shaper(q, b, skb, now, true);

	__qdisc_drop(skb, to_free);
	sch->q.qlen--;

	cake_heapify(q, 0);

	return idx + (tin << 16);
}

static void cake_wash_diffserv(struct sk_buff *skb)
{
	switch (skb->protocol) {
	case htons(ETH_P_IP):
		ipv4_change_dsfield(ip_hdr(skb), INET_ECN_MASK, 0);
		break;
	case htons(ETH_P_IPV6):
		ipv6_change_dsfield(ipv6_hdr(skb), INET_ECN_MASK, 0);
		break;
	default:
		break;
	}
}

static u8 cake_handle_diffserv(struct sk_buff *skb, u16 wash)
{
	u8 dscp;

	switch (skb->protocol) {
	case htons(ETH_P_IP):
		dscp = ipv4_get_dsfield(ip_hdr(skb)) >> 2;
		if (wash && dscp)
			ipv4_change_dsfield(ip_hdr(skb), INET_ECN_MASK, 0);
		return dscp;

	case htons(ETH_P_IPV6):
		dscp = ipv6_get_dsfield(ipv6_hdr(skb)) >> 2;
		if (wash && dscp)
			ipv6_change_dsfield(ipv6_hdr(skb), INET_ECN_MASK, 0);
		return dscp;

	case htons(ETH_P_ARP):
		return 0x38;  /* CS7 - Net Control */

	default:
		/* If there is no Diffserv field, treat as best-effort */
		return 0;
	}
}

static void cake_reconfigure(struct Qdisc *sch);

static s32 cake_enqueue(struct sk_buff *skb, struct Qdisc *sch,
			struct sk_buff **to_free)
{
	struct cake_sched_data *q = qdisc_priv(sch);
	int len = qdisc_pkt_len(skb);
<<<<<<< HEAD
	u64 now = cobalt_get_time();
	int uninitialized_var(ret);
=======
>>>>>>> 7fab017c
	struct sk_buff *ack = NULL;
	ktime_t now = ktime_get();
	struct cake_tin_data *b;
	struct cake_flow *flow;
	u32 idx, tin;

	if (TC_H_MAJ(skb->priority) == sch->handle &&
	    TC_H_MIN(skb->priority) > 0 &&
	    TC_H_MIN(skb->priority) <= q->tin_cnt) {
		tin = TC_H_MIN(skb->priority) - 1;

		if (q->rate_flags & CAKE_FLAG_WASH)
			cake_wash_diffserv(skb);
	} else if (q->tin_mode != CAKE_DIFFSERV_BESTEFFORT) {
		/* extract the Diffserv Precedence field, if it exists */
		/* and clear DSCP bits if washing */
		tin = q->tin_index[cake_handle_diffserv(skb,
				q->rate_flags & CAKE_FLAG_WASH)];
		if (unlikely(tin >= q->tin_cnt))
			tin = 0;
	} else {
		tin = 0;
		if (q->rate_flags & CAKE_FLAG_WASH)
			cake_wash_diffserv(skb);
	}

	b = &q->tins[tin];

	/* choose flow to insert into */
	idx = cake_classify(sch, b, skb, q->flow_mode, &ret);
	if (idx == 0) {
		if (ret & __NET_XMIT_BYPASS)
			qdisc_qstats_drop(sch);
		__qdisc_drop(skb, to_free);
		return ret;
	}
	idx--;
	flow = &b->flows[idx];

	/* ensure shaper state isn't stale */
	if (!b->tin_backlog) {
		if (ktime_before(b->time_next_packet, now))
			b->time_next_packet = now;

		if (!sch->q.qlen) {
			if (ktime_before(q->time_next_packet, now)) {
				q->failsafe_next_packet = now;
				q->time_next_packet = now;
<<<<<<< HEAD
			} else if (q->time_next_packet > now &&
				   q->failsafe_next_packet > now) {
				u64 next = min(q->time_next_packet,
					       q->failsafe_next_packet);
=======
			} else if (ktime_after(q->time_next_packet, now) &&
				   ktime_after(q->failsafe_next_packet, now)) {
				ktime_t next = min(q->time_next_packet,
						   q->failsafe_next_packet);
>>>>>>> 7fab017c
				sch->qstats.overlimits++;
				qdisc_watchdog_schedule_ns(&q->watchdog,
							   ktime_to_ns(next));
			}
		}
	}

	if (unlikely(len > b->max_skblen))
		b->max_skblen = len;

	if (skb_is_gso(skb) && q->rate_flags & CAKE_FLAG_SPLIT_GSO) {
		struct sk_buff *segs, *nskb;
		netdev_features_t features = netif_skb_features(skb);
		unsigned int slen = 0;

		segs = skb_gso_segment(skb, features & ~NETIF_F_GSO_MASK);
		if (IS_ERR_OR_NULL(segs))
			return qdisc_drop(skb, sch, to_free);

		while (segs) {
			nskb = segs->next;
			segs->next = NULL;
			qdisc_skb_cb(segs)->pkt_len = segs->len;
			cobalt_set_enqueue_time(segs, now);
			get_cobalt_cb(segs)->adjusted_len = cake_overhead(q,
									  segs);
			flow_queue_add(flow, segs);

			sch->q.qlen++;
			slen += segs->len;
			q->buffer_used += segs->truesize;
			b->packets++;
			segs = nskb;
		}

		/* stats */
		b->bytes	    += slen;
		b->backlogs[idx]    += slen;
		b->tin_backlog      += slen;
		sch->qstats.backlog += slen;
		q->avg_window_bytes += slen;

		qdisc_tree_reduce_backlog(sch, 1, len);
		consume_skb(skb);
	} else {
		/* not splitting */
		cobalt_set_enqueue_time(skb, now);
		get_cobalt_cb(skb)->adjusted_len = cake_overhead(q, skb);
		flow_queue_add(flow, skb);

		if (q->ack_filter)
			ack = cake_ack_filter(q, flow);

		if (ack) {
			b->ack_drops++;
			sch->qstats.drops++;
			b->bytes += qdisc_pkt_len(ack);
			len -= qdisc_pkt_len(ack);
			q->buffer_used += skb->truesize - ack->truesize;
			if (q->rate_flags & CAKE_FLAG_INGRESS)
				cake_advance_shaper(q, b, ack, now, true);

			qdisc_tree_reduce_backlog(sch, 1, qdisc_pkt_len(ack));
			consume_skb(ack);
		} else {
			sch->q.qlen++;
			q->buffer_used      += skb->truesize;
		}

		/* stats */
		b->packets++;
		b->bytes	    += len;
		b->backlogs[idx]    += len;
		b->tin_backlog      += len;
		sch->qstats.backlog += len;
		q->avg_window_bytes += len;
	}

	if (q->overflow_timeout)
		cake_heapify_up(q, b->overflow_idx[idx]);

	/* incoming bandwidth capacity estimate */
	if (q->rate_flags & CAKE_FLAG_AUTORATE_INGRESS) {
		u64 packet_interval = \
			ktime_to_ns(ktime_sub(now, q->last_packet_time));

		if (packet_interval > NSEC_PER_SEC)
			packet_interval = NSEC_PER_SEC;

		/* filter out short-term bursts, eg. wifi aggregation */
		q->avg_packet_interval = \
			cake_ewma(q->avg_packet_interval,
				  packet_interval,
				  (packet_interval > q->avg_packet_interval ?
					  2 : 8));

		q->last_packet_time = now;

		if (packet_interval > q->avg_packet_interval) {
			u64 window_interval = \
				ktime_to_ns(ktime_sub(now,
						      q->avg_window_begin));
			u64 b = q->avg_window_bytes * (u64)NSEC_PER_SEC;

			do_div(b, window_interval);
			q->avg_peak_bandwidth =
				cake_ewma(q->avg_peak_bandwidth, b,
					  b > q->avg_peak_bandwidth ? 2 : 8);
			q->avg_window_bytes = 0;
			q->avg_window_begin = now;

			if (ktime_after(now,
					ktime_add_ms(q->last_reconfig_time,
						     250))) {
				q->rate_bps = (q->avg_peak_bandwidth * 15) >> 4;
				cake_reconfigure(sch);
			}
		}
	} else {
		q->avg_window_bytes = 0;
		q->last_packet_time = now;
	}

	/* flowchain */
	if (!flow->set || flow->set == CAKE_SET_DECAYING) {
		struct cake_host *srchost = &b->hosts[flow->srchost];
		struct cake_host *dsthost = &b->hosts[flow->dsthost];
		u16 host_load = 1;

		if (!flow->set) {
			list_add_tail(&flow->flowchain, &b->new_flows);
		} else {
			b->decaying_flow_count--;
			list_move_tail(&flow->flowchain, &b->new_flows);
		}
		flow->set = CAKE_SET_SPARSE;
		b->sparse_flow_count++;

		if (cake_dsrc(q->flow_mode))
			host_load = max(host_load, srchost->srchost_refcnt);

		if (cake_ddst(q->flow_mode))
			host_load = max(host_load, dsthost->dsthost_refcnt);

		flow->deficit = (b->flow_quantum *
				 quantum_div[host_load]) >> 16;
	} else if (flow->set == CAKE_SET_SPARSE_WAIT) {
		/* this flow was empty, accounted as a sparse flow, but actually
		 * in the bulk rotation.
		 */
		flow->set = CAKE_SET_BULK;
		b->sparse_flow_count--;
		b->bulk_flow_count++;
	}

	if (q->buffer_used > q->buffer_max_used)
		q->buffer_max_used = q->buffer_used;

	if (q->buffer_used > q->buffer_limit) {
		u32 dropped = 0;

		while (q->buffer_used > q->buffer_limit) {
			dropped++;
			cake_drop(sch, to_free);
		}
		b->drop_overlimit += dropped;
	}
	return NET_XMIT_SUCCESS;
}

static struct sk_buff *cake_dequeue_one(struct Qdisc *sch)
{
	struct cake_sched_data *q = qdisc_priv(sch);
	struct cake_tin_data *b = &q->tins[q->cur_tin];
	struct cake_flow *flow = &b->flows[q->cur_flow];
	struct sk_buff *skb = NULL;
	u32 len;

	if (flow->head) {
		skb = dequeue_head(flow);
		len = qdisc_pkt_len(skb);
		b->backlogs[q->cur_flow] -= len;
		b->tin_backlog		 -= len;
		sch->qstats.backlog      -= len;
		q->buffer_used		 -= skb->truesize;
		sch->q.qlen--;

		if (q->overflow_timeout)
			cake_heapify(q, b->overflow_idx[q->cur_flow]);
	}
	return skb;
}

/* Discard leftover packets from a tin no longer in use. */
static void cake_clear_tin(struct Qdisc *sch, u16 tin)
{
	struct cake_sched_data *q = qdisc_priv(sch);
	struct sk_buff *skb;

	q->cur_tin = tin;
	for (q->cur_flow = 0; q->cur_flow < CAKE_QUEUES; q->cur_flow++)
		while (!!(skb = cake_dequeue_one(sch)))
			kfree_skb(skb);
}

static struct sk_buff *cake_dequeue(struct Qdisc *sch)
{
	struct cake_sched_data *q = qdisc_priv(sch);
	struct cake_tin_data *b = &q->tins[q->cur_tin];
	struct cake_host *srchost, *dsthost;
	ktime_t now = ktime_get();
	struct cake_flow *flow;
	struct list_head *head;
	bool first_flow = true;
	struct sk_buff *skb;
	u16 host_load;
	u64 delay;
	u32 len;

begin:
	if (!sch->q.qlen)
		return NULL;

	/* global hard shaper */
<<<<<<< HEAD
	if (q->time_next_packet > now && q->failsafe_next_packet > now) {
		u64 next = min(q->time_next_packet, q->failsafe_next_packet);

=======
	if (ktime_after(q->time_next_packet, now) &&
	    ktime_after(q->failsafe_next_packet, now)) {
		ktime_t next = min(q->time_next_packet,
				   q->failsafe_next_packet);
>>>>>>> 7fab017c
		sch->qstats.overlimits++;
		qdisc_watchdog_schedule_ns(&q->watchdog, ktime_to_ns(next));
		return NULL;
	}

	/* Choose a class to work on. */
	if (!q->rate_ns) {
		/* In unlimited mode, can't rely on shaper timings, just balance
		 * with DRR
		 */
		while (b->tin_deficit < 0 ||
		       !(b->sparse_flow_count + b->bulk_flow_count)) {
			if (b->tin_deficit <= 0)
				b->tin_deficit += b->tin_quantum_band;

			q->cur_tin++;
			b++;
			if (q->cur_tin >= q->tin_cnt) {
				q->cur_tin = 0;
				b = q->tins;
			}
		}
	} else {
		/* In shaped mode, choose:
		 * - Highest-priority tin with queue and meeting schedule, or
		 * - The earliest-scheduled tin with queue.
		 */
		ktime_t best_time = KTIME_MAX;
		int tin, best_tin = 0;

		for (tin = 0; tin < q->tin_cnt; tin++) {
			b = q->tins + tin;
			if ((b->sparse_flow_count + b->bulk_flow_count) > 0) {
				ktime_t time_to_pkt = \
					ktime_sub(b->time_next_packet, now);

				if (ktime_compare(time_to_pkt, 0) <= 0 ||
				    ktime_compare(time_to_pkt, best_time) <= 0) {
					best_time = time_to_pkt;
					best_tin = tin;
				}
			}
		}

		q->cur_tin = best_tin;
		b = q->tins + best_tin;
	}

retry:
	/* service this class */
	head = &b->decaying_flows;
	if (!first_flow || list_empty(head)) {
		head = &b->new_flows;
		if (list_empty(head)) {
			head = &b->old_flows;
			if (unlikely(list_empty(head))) {
				head = &b->decaying_flows;
				if (unlikely(list_empty(head)))
					goto begin;
			}
		}
	}
	flow = list_first_entry(head, struct cake_flow, flowchain);
	q->cur_flow = flow - b->flows;
	first_flow = false;

	/* triple isolation (modified DRR++) */
	srchost = &b->hosts[flow->srchost];
	dsthost = &b->hosts[flow->dsthost];
	host_load = 1;

	if (cake_dsrc(q->flow_mode))
		host_load = max(host_load, srchost->srchost_refcnt);

	if (cake_ddst(q->flow_mode))
		host_load = max(host_load, dsthost->dsthost_refcnt);

	WARN_ON(host_load > CAKE_QUEUES);

	/* flow isolation (DRR++) */
	if (flow->deficit <= 0) {
		/* The shifted prandom_u32() is a way to apply dithering to
		 * avoid accumulating roundoff errors
		 */
		flow->deficit += (b->flow_quantum * quantum_div[host_load] +
				  (prandom_u32() >> 16)) >> 16;
		list_move_tail(&flow->flowchain, &b->old_flows);

		/* Keep all flows with deficits out of the sparse and decaying
		 * rotations.  No non-empty flow can go into the decaying
		 * rotation, so they can't get deficits
		 */
		if (flow->set == CAKE_SET_SPARSE) {
			if (flow->head) {
				b->sparse_flow_count--;
				b->bulk_flow_count++;
				flow->set = CAKE_SET_BULK;
			} else {
				/* we've moved it to the bulk rotation for
				 * correct deficit accounting but we still want
				 * to count it as a sparse flow, not a bulk one.
				 */
				flow->set = CAKE_SET_SPARSE_WAIT;
			}
		}
		goto retry;
	}

	/* Retrieve a packet via the AQM */
	while (1) {
		skb = cake_dequeue_one(sch);
		if (!skb) {
			/* this queue was actually empty */
			if (cobalt_queue_empty(&flow->cvars, &b->cparams, now))
				b->unresponsive_flow_count--;

			if (flow->cvars.p_drop || flow->cvars.count ||
			    ktime_before(now, flow->cvars.drop_next)) {
				/* keep in the flowchain until the state has
				 * decayed to rest
				 */
				list_move_tail(&flow->flowchain,
					       &b->decaying_flows);
				if (flow->set == CAKE_SET_BULK) {
					b->bulk_flow_count--;
					b->decaying_flow_count++;
				} else if (flow->set == CAKE_SET_SPARSE ||
					   flow->set == CAKE_SET_SPARSE_WAIT) {
					b->sparse_flow_count--;
					b->decaying_flow_count++;
				}
				flow->set = CAKE_SET_DECAYING;
			} else {
				/* remove empty queue from the flowchain */
				list_del_init(&flow->flowchain);
				if (flow->set == CAKE_SET_SPARSE ||
				    flow->set == CAKE_SET_SPARSE_WAIT)
					b->sparse_flow_count--;
				else if (flow->set == CAKE_SET_BULK)
					b->bulk_flow_count--;
				else
					b->decaying_flow_count--;

				flow->set = CAKE_SET_NONE;
				srchost->srchost_refcnt--;
				dsthost->dsthost_refcnt--;
			}
			goto begin;
		}

		/* Last packet in queue may be marked, shouldn't be dropped */
		if (!cobalt_should_drop(&flow->cvars, &b->cparams, now, skb,
					(b->bulk_flow_count *
					 !!(q->rate_flags &
					    CAKE_FLAG_INGRESS))) ||
		    !flow->head)
			break;

		/* drop this packet, get another one */
		if (q->rate_flags & CAKE_FLAG_INGRESS) {
			len = cake_advance_shaper(q, b, skb,
						  now, true);
			flow->deficit -= len;
			b->tin_deficit -= len;
		}
		b->tin_dropped++;
		qdisc_tree_reduce_backlog(sch, 1, qdisc_pkt_len(skb));
		qdisc_qstats_drop(sch);
		kfree_skb(skb);
		if (q->rate_flags & CAKE_FLAG_INGRESS)
			goto retry;
	}

	b->tin_ecn_mark += !!flow->cvars.ecn_marked;
	qdisc_bstats_update(sch, skb);

	/* collect delay stats */
	delay = ktime_to_ns(ktime_sub(now, cobalt_get_enqueue_time(skb)));
	b->avge_delay = cake_ewma(b->avge_delay, delay, 8);
	b->peak_delay = cake_ewma(b->peak_delay, delay,
				  delay > b->peak_delay ? 2 : 8);
	b->base_delay = cake_ewma(b->base_delay, delay,
				  delay < b->base_delay ? 2 : 8);

	len = cake_advance_shaper(q, b, skb, now, false);
	flow->deficit -= len;
	b->tin_deficit -= len;

<<<<<<< HEAD
	if (q->time_next_packet > now && sch->q.qlen) {
		u64 next = min(q->time_next_packet, q->failsafe_next_packet);

		qdisc_watchdog_schedule_ns(&q->watchdog, next);
=======
	if (ktime_after(q->time_next_packet, now) && sch->q.qlen) {
		ktime_t next = min(q->time_next_packet,
				   q->failsafe_next_packet);
		qdisc_watchdog_schedule_ns(&q->watchdog, ktime_to_ns(next));
>>>>>>> 7fab017c
	} else if (!sch->q.qlen) {
		int i;

		for (i = 0; i < q->tin_cnt; i++) {
			if (q->tins[i].decaying_flow_count) {
<<<<<<< HEAD
				u64 next = now + q->tins[i].cparams.target;

				qdisc_watchdog_schedule_ns(&q->watchdog, next);
=======
				ktime_t next = \
					ktime_add_ns(now,
						     q->tins[i].cparams.target);
				qdisc_watchdog_schedule_ns(&q->watchdog,
							   ktime_to_ns(next));
>>>>>>> 7fab017c
				break;
			}
		}
	}

	if (q->overflow_timeout)
		q->overflow_timeout--;

	return skb;
}

static void cake_reset(struct Qdisc *sch)
{
	u32 c;

	for (c = 0; c < CAKE_MAX_TINS; c++)
		cake_clear_tin(sch, c);
}

static const struct nla_policy cake_policy[TCA_CAKE_MAX + 1] = {
	[TCA_CAKE_BASE_RATE64]   = { .type = NLA_U64 },
	[TCA_CAKE_DIFFSERV_MODE] = { .type = NLA_U32 },
	[TCA_CAKE_ATM]		 = { .type = NLA_U32 },
	[TCA_CAKE_FLOW_MODE]     = { .type = NLA_U32 },
	[TCA_CAKE_OVERHEAD]      = { .type = NLA_S32 },
	[TCA_CAKE_RTT]		 = { .type = NLA_U32 },
	[TCA_CAKE_TARGET]	 = { .type = NLA_U32 },
	[TCA_CAKE_AUTORATE]      = { .type = NLA_U32 },
	[TCA_CAKE_MEMORY]	 = { .type = NLA_U32 },
	[TCA_CAKE_NAT]		 = { .type = NLA_U32 },
	[TCA_CAKE_RAW]		 = { .type = NLA_U32 },
	[TCA_CAKE_WASH]		 = { .type = NLA_U32 },
	[TCA_CAKE_MPU]		 = { .type = NLA_U32 },
	[TCA_CAKE_INGRESS]	 = { .type = NLA_U32 },
	[TCA_CAKE_ACK_FILTER]	 = { .type = NLA_U32 },
};

static void cake_set_rate(struct cake_tin_data *b, u64 rate, u32 mtu,
			  u64 target_ns, u64 rtt_est_ns)
{
	/* convert byte-rate into time-per-byte
	 * so it will always unwedge in reasonable time.
	 */
	static const u64 MIN_RATE = 64;
	u32 byte_target = mtu;
	u64 byte_target_ns;
	u8  rate_shft = 0;
	u64 rate_ns = 0;

	b->flow_quantum = 1514;
	if (rate) {
		b->flow_quantum = max(min(rate >> 12, 1514ULL), 300ULL);
		rate_shft = 34;
		rate_ns = ((u64)NSEC_PER_SEC) << rate_shft;
		rate_ns /= max(MIN_RATE, rate);
		while (!!(rate_ns >> 34)) {
			rate_ns >>= 1;
			rate_shft--;
		}
	} /* else unlimited, ie. zero delay */

	b->tin_rate_bps  = rate;
	b->tin_rate_ns   = rate_ns;
	b->tin_rate_shft = rate_shft;

	byte_target_ns = (byte_target * rate_ns) >> rate_shft;

<<<<<<< HEAD
	b->cparams.target = max((byte_target_ns * 3) / 2, ns_target);
=======
	b->cparams.target = max((byte_target_ns*3)/2, target_ns);
>>>>>>> 7fab017c
	b->cparams.interval = max(rtt_est_ns +
			            b->cparams.target - target_ns,
				  b->cparams.target * 2);
	b->cparams.mtu_time = byte_target_ns;
	b->cparams.p_inc = 1 << 24; /* 1/256 */
	b->cparams.p_dec = 1 << 20; /* 1/4096 */
}

static int cake_config_besteffort(struct Qdisc *sch)
{
	struct cake_sched_data *q = qdisc_priv(sch);
	struct cake_tin_data *b = &q->tins[0];
	u32 mtu = psched_mtu(qdisc_dev(sch));
	u64 rate = q->rate_bps;

	q->tin_cnt = 1;

	q->tin_index = besteffort;
	q->tin_order = normal_order;

	cake_set_rate(b, rate, mtu,
		      us_to_ns(q->target), us_to_ns(q->interval));
	b->tin_quantum_band = 65535;
	b->tin_quantum_prio = 65535;

	return 0;
}

static int cake_config_precedence(struct Qdisc *sch)
{
	/* convert high-level (user visible) parameters into internal format */
	struct cake_sched_data *q = qdisc_priv(sch);
	u32 mtu = psched_mtu(qdisc_dev(sch));
	u64 rate = q->rate_bps;
	u32 quantum1 = 256;
	u32 quantum2 = 256;
	u32 i;

	q->tin_cnt = 8;
	q->tin_index = precedence;
	q->tin_order = normal_order;

	for (i = 0; i < q->tin_cnt; i++) {
		struct cake_tin_data *b = &q->tins[i];

		cake_set_rate(b, rate, mtu, us_to_ns(q->target),
			      us_to_ns(q->interval));

		b->tin_quantum_prio = max_t(u16, 1U, quantum1);
		b->tin_quantum_band = max_t(u16, 1U, quantum2);

		/* calculate next class's parameters */
		rate  *= 7;
		rate >>= 3;

		quantum1  *= 3;
		quantum1 >>= 1;

		quantum2  *= 7;
		quantum2 >>= 3;
	}

	return 0;
}

/*	List of known Diffserv codepoints:
 *
 *	Least Effort (CS1)
 *	Best Effort (CS0)
 *	Max Reliability & LLT "Lo" (TOS1)
 *	Max Throughput (TOS2)
 *	Min Delay (TOS4)
 *	LLT "La" (TOS5)
 *	Assured Forwarding 1 (AF1x) - x3
 *	Assured Forwarding 2 (AF2x) - x3
 *	Assured Forwarding 3 (AF3x) - x3
 *	Assured Forwarding 4 (AF4x) - x3
 *	Precedence Class 2 (CS2)
 *	Precedence Class 3 (CS3)
 *	Precedence Class 4 (CS4)
 *	Precedence Class 5 (CS5)
 *	Precedence Class 6 (CS6)
 *	Precedence Class 7 (CS7)
 *	Voice Admit (VA)
 *	Expedited Forwarding (EF)

 *	Total 25 codepoints.
 */

/*	List of traffic classes in RFC 4594:
 *		(roughly descending order of contended priority)
 *		(roughly ascending order of uncontended throughput)
 *
 *	Network Control (CS6,CS7)      - routing traffic
 *	Telephony (EF,VA)         - aka. VoIP streams
 *	Signalling (CS5)               - VoIP setup
 *	Multimedia Conferencing (AF4x) - aka. video calls
 *	Realtime Interactive (CS4)     - eg. games
 *	Multimedia Streaming (AF3x)    - eg. YouTube, NetFlix, Twitch
 *	Broadcast Video (CS3)
 *	Low Latency Data (AF2x,TOS4)      - eg. database
 *	Ops, Admin, Management (CS2,TOS1) - eg. ssh
 *	Standard Service (CS0 & unrecognised codepoints)
 *	High Throughput Data (AF1x,TOS2)  - eg. web traffic
 *	Low Priority Data (CS1)           - eg. BitTorrent

 *	Total 12 traffic classes.
 */

static int cake_config_diffserv8(struct Qdisc *sch)
{
/*	Pruned list of traffic classes for typical applications:
 *
 *		Network Control          (CS6, CS7)
 *		Minimum Latency          (EF, VA, CS5, CS4)
 *		Interactive Shell        (CS2, TOS1)
 *		Low Latency Transactions (AF2x, TOS4)
 *		Video Streaming          (AF4x, AF3x, CS3)
 *		Bog Standard             (CS0 etc.)
 *		High Throughput          (AF1x, TOS2)
 *		Background Traffic       (CS1)
 *
 *		Total 8 traffic classes.
 */

	struct cake_sched_data *q = qdisc_priv(sch);
	u32 mtu = psched_mtu(qdisc_dev(sch));
	u64 rate = q->rate_bps;
	u32 quantum1 = 256;
	u32 quantum2 = 256;
	u32 i;

	q->tin_cnt = 8;

	/* codepoint to class mapping */
	q->tin_index = diffserv8;
	q->tin_order = normal_order;

	/* class characteristics */
	for (i = 0; i < q->tin_cnt; i++) {
		struct cake_tin_data *b = &q->tins[i];

		cake_set_rate(b, rate, mtu, us_to_ns(q->target),
			      us_to_ns(q->interval));

		b->tin_quantum_prio = max_t(u16, 1U, quantum1);
		b->tin_quantum_band = max_t(u16, 1U, quantum2);

		/* calculate next class's parameters */
		rate  *= 7;
		rate >>= 3;

		quantum1  *= 3;
		quantum1 >>= 1;

		quantum2  *= 7;
		quantum2 >>= 3;
	}

	return 0;
}

static int cake_config_diffserv4(struct Qdisc *sch)
{
/*  Further pruned list of traffic classes for four-class system:
 *
 *	    Latency Sensitive  (CS7, CS6, EF, VA, CS5, CS4)
 *	    Streaming Media    (AF4x, AF3x, CS3, AF2x, TOS4, CS2, TOS1)
 *	    Best Effort        (CS0, AF1x, TOS2, and those not specified)
 *	    Background Traffic (CS1)
 *
 *		Total 4 traffic classes.
 */

	struct cake_sched_data *q = qdisc_priv(sch);
	u32 mtu = psched_mtu(qdisc_dev(sch));
	u64 rate = q->rate_bps;
	u32 quantum = 1024;

	q->tin_cnt = 4;

	/* codepoint to class mapping */
	q->tin_index = diffserv4;
	q->tin_order = bulk_order;

	/* class characteristics */
	cake_set_rate(&q->tins[0], rate, mtu,
		      us_to_ns(q->target), us_to_ns(q->interval));
	cake_set_rate(&q->tins[1], rate >> 4, mtu,
		      us_to_ns(q->target), us_to_ns(q->interval));
	cake_set_rate(&q->tins[2], rate >> 1, mtu,
		      us_to_ns(q->target), us_to_ns(q->interval));
	cake_set_rate(&q->tins[3], rate >> 2, mtu,
		      us_to_ns(q->target), us_to_ns(q->interval));

	/* priority weights */
	q->tins[0].tin_quantum_prio = quantum;
	q->tins[1].tin_quantum_prio = quantum >> 4;
	q->tins[2].tin_quantum_prio = quantum << 2;
	q->tins[3].tin_quantum_prio = quantum << 4;

	/* bandwidth-sharing weights */
	q->tins[0].tin_quantum_band = quantum;
	q->tins[1].tin_quantum_band = quantum >> 4;
	q->tins[2].tin_quantum_band = quantum >> 1;
	q->tins[3].tin_quantum_band = quantum >> 2;

	return 0;
}

static int cake_config_diffserv3(struct Qdisc *sch)
{
/*  Simplified Diffserv structure with 3 tins.
 *		Low Priority		(CS1)
 *		Best Effort
 *		Latency Sensitive	(TOS4, VA, EF, CS6, CS7)
 */
	struct cake_sched_data *q = qdisc_priv(sch);
	u32 mtu = psched_mtu(qdisc_dev(sch));
	u64 rate = q->rate_bps;
	u32 quantum = 1024;

	q->tin_cnt = 3;

	/* codepoint to class mapping */
	q->tin_index = diffserv3;
	q->tin_order = bulk_order;

	/* class characteristics */
	cake_set_rate(&q->tins[0], rate, mtu,
		      us_to_ns(q->target), us_to_ns(q->interval));
	cake_set_rate(&q->tins[1], rate >> 4, mtu,
		      us_to_ns(q->target), us_to_ns(q->interval));
	cake_set_rate(&q->tins[2], rate >> 2, mtu,
		      us_to_ns(q->target), us_to_ns(q->interval));

	/* priority weights */
	q->tins[0].tin_quantum_prio = quantum;
	q->tins[1].tin_quantum_prio = quantum >> 4;
	q->tins[2].tin_quantum_prio = quantum << 4;

	/* bandwidth-sharing weights */
	q->tins[0].tin_quantum_band = quantum;
	q->tins[1].tin_quantum_band = quantum >> 4;
	q->tins[2].tin_quantum_band = quantum >> 2;

	return 0;
}

static void cake_reconfigure(struct Qdisc *sch)
{
	struct cake_sched_data *q = qdisc_priv(sch);
	int c, ft;

	switch (q->tin_mode) {
	case CAKE_DIFFSERV_BESTEFFORT:
		ft = cake_config_besteffort(sch);
		break;

	case CAKE_DIFFSERV_PRECEDENCE:
		ft = cake_config_precedence(sch);
		break;

	case CAKE_DIFFSERV_DIFFSERV8:
		ft = cake_config_diffserv8(sch);
		break;

	case CAKE_DIFFSERV_DIFFSERV4:
		ft = cake_config_diffserv4(sch);
		break;

	case CAKE_DIFFSERV_DIFFSERV3:
	default:
		ft = cake_config_diffserv3(sch);
		break;
	}

	for (c = q->tin_cnt; c < CAKE_MAX_TINS; c++) {
		cake_clear_tin(sch, c);
		q->tins[c].cparams.mtu_time = q->tins[ft].cparams.mtu_time;
	}

	q->rate_ns   = q->tins[ft].tin_rate_ns;
	q->rate_shft = q->tins[ft].tin_rate_shft;

	if (q->buffer_config_limit) {
		q->buffer_limit = q->buffer_config_limit;
	} else if (q->rate_bps) {
		u64 t = q->rate_bps * q->interval;

		do_div(t, USEC_PER_SEC / 4);
		q->buffer_limit = max_t(u32, t, 4U << 20);
	} else {
		q->buffer_limit = ~0;
	}

	sch->flags &= ~TCQ_F_CAN_BYPASS;

	q->buffer_limit = min(q->buffer_limit,
			      max(sch->limit * psched_mtu(qdisc_dev(sch)),
				  q->buffer_config_limit));
}

static int cake_change(struct Qdisc *sch, struct nlattr *opt,
		       struct netlink_ext_ack *extack)
{
	struct cake_sched_data *q = qdisc_priv(sch);
	struct nlattr *tb[TCA_CAKE_MAX + 1];
	int err;

	if (!opt)
		return -EINVAL;

	err = nla_parse_nested(tb, TCA_CAKE_MAX, opt, cake_policy, extack);
	if (err < 0)
		return err;

	if (tb[TCA_CAKE_BASE_RATE64])
		q->rate_bps = nla_get_u64(tb[TCA_CAKE_BASE_RATE64]);

	if (tb[TCA_CAKE_DIFFSERV_MODE])
		q->tin_mode = nla_get_u32(tb[TCA_CAKE_DIFFSERV_MODE]);

	if (tb[TCA_CAKE_WASH]) {
		if (!!nla_get_u32(tb[TCA_CAKE_WASH]))
			q->rate_flags |= CAKE_FLAG_WASH;
		else
			q->rate_flags &= ~CAKE_FLAG_WASH;
	}

	if (tb[TCA_CAKE_FLOW_MODE])
		q->flow_mode = (nla_get_u32(tb[TCA_CAKE_FLOW_MODE]) &
				CAKE_FLOW_MASK);

	if (tb[TCA_CAKE_NAT]) {
		q->flow_mode &= ~CAKE_FLOW_NAT_FLAG;
		q->flow_mode |= CAKE_FLOW_NAT_FLAG *
			!!nla_get_u32(tb[TCA_CAKE_NAT]);
	}

	if (tb[TCA_CAKE_ATM])
		q->atm_mode = nla_get_u32(tb[TCA_CAKE_ATM]);

	if (tb[TCA_CAKE_OVERHEAD]) {
		q->rate_overhead = nla_get_s32(tb[TCA_CAKE_OVERHEAD]);
		q->rate_flags |= CAKE_FLAG_OVERHEAD;

		q->max_netlen = 0;
		q->max_adjlen = 0;
		q->min_netlen = ~0;
		q->min_adjlen = ~0;
	}

	if (tb[TCA_CAKE_RAW]) {
		q->rate_flags &= ~CAKE_FLAG_OVERHEAD;

		q->max_netlen = 0;
		q->max_adjlen = 0;
		q->min_netlen = ~0;
		q->min_adjlen = ~0;
	}

	if (tb[TCA_CAKE_MPU])
		q->rate_mpu = nla_get_u32(tb[TCA_CAKE_MPU]);

	if (tb[TCA_CAKE_RTT]) {
		q->interval = nla_get_u32(tb[TCA_CAKE_RTT]);

		if (!q->interval)
			q->interval = 1;
	}

	if (tb[TCA_CAKE_TARGET]) {
		q->target = nla_get_u32(tb[TCA_CAKE_TARGET]);

		if (!q->target)
			q->target = 1;
	}

	if (tb[TCA_CAKE_AUTORATE]) {
		if (!!nla_get_u32(tb[TCA_CAKE_AUTORATE]))
			q->rate_flags |= CAKE_FLAG_AUTORATE_INGRESS;
		else
			q->rate_flags &= ~CAKE_FLAG_AUTORATE_INGRESS;
	}

	if (tb[TCA_CAKE_INGRESS]) {
		if (!!nla_get_u32(tb[TCA_CAKE_INGRESS]))
			q->rate_flags |= CAKE_FLAG_INGRESS;
		else
			q->rate_flags &= ~CAKE_FLAG_INGRESS;
	}

	if (tb[TCA_CAKE_ACK_FILTER])
		q->ack_filter = nla_get_u32(tb[TCA_CAKE_ACK_FILTER]);

	if (tb[TCA_CAKE_MEMORY])
		q->buffer_config_limit = nla_get_u32(tb[TCA_CAKE_MEMORY]);

	if (q->rate_bps && q->rate_bps <= CAKE_SPLIT_GSO_THRESHOLD)
		q->rate_flags |= CAKE_FLAG_SPLIT_GSO;
	else
		q->rate_flags &= ~CAKE_FLAG_SPLIT_GSO;

	if (q->tins) {
		sch_tree_lock(sch);
		cake_reconfigure(sch);
		sch_tree_unlock(sch);
	}

	return 0;
}

static void cake_destroy(struct Qdisc *sch)
{
	struct cake_sched_data *q = qdisc_priv(sch);

	qdisc_watchdog_cancel(&q->watchdog);
	tcf_block_put(q->block);
	kvfree(q->tins);
}

static int cake_init(struct Qdisc *sch, struct nlattr *opt,
		     struct netlink_ext_ack *extack)
{
	struct cake_sched_data *q = qdisc_priv(sch);
	int i, j, err;

	sch->limit = 10240;
	q->tin_mode = CAKE_DIFFSERV_DIFFSERV3;
	q->flow_mode  = CAKE_FLOW_TRIPLE;

	q->rate_bps = 0; /* unlimited by default */

	q->interval = 100000; /* 100ms default */
	q->target   =   5000; /* 5ms: codel RFC argues
			       * for 5 to 10% of interval
			       */

	q->cur_tin = 0;
	q->cur_flow  = 0;

	if (opt) {
		int err = cake_change(sch, opt, extack);

		if (err)
			return err;
	}

	err = tcf_block_get(&q->block, &q->filter_list, sch, extack);
	if (err)
		return err;

	qdisc_watchdog_init(&q->watchdog, sch);

	quantum_div[0] = ~0;
	for (i = 1; i <= CAKE_QUEUES; i++)
		quantum_div[i] = 65535 / i;

	if (!q->tins) {
		q->tins = kvzalloc(CAKE_MAX_TINS * sizeof(struct cake_tin_data),
				GFP_KERNEL);
		if (!q->tins)
			goto nomem;

		for (i = 0; i < CAKE_MAX_TINS; i++) {
			struct cake_tin_data *b = q->tins + i;

<<<<<<< HEAD
=======
			b->perturb = prandom_u32();
>>>>>>> 7fab017c
			INIT_LIST_HEAD(&b->new_flows);
			INIT_LIST_HEAD(&b->old_flows);
			INIT_LIST_HEAD(&b->decaying_flows);
			b->sparse_flow_count = 0;
			b->bulk_flow_count = 0;
			b->decaying_flow_count = 0;

			for (j = 0; j < CAKE_QUEUES; j++) {
				struct cake_flow *flow = b->flows + j;
				u32 k = j * CAKE_MAX_TINS + i;

				INIT_LIST_HEAD(&flow->flowchain);
				cobalt_vars_init(&flow->cvars);

				q->overflow_heap[k].t = i;
				q->overflow_heap[k].b = j;
				b->overflow_idx[j] = k;
			}
		}
	}

	cake_reconfigure(sch);
	q->avg_peak_bandwidth = q->rate_bps;
	q->min_netlen = ~0;
	q->min_adjlen = ~0;
	return 0;

nomem:
	cake_destroy(sch);
	return -ENOMEM;
}

static int cake_dump(struct Qdisc *sch, struct sk_buff *skb)
{
	struct cake_sched_data *q = qdisc_priv(sch);
	struct nlattr *opts;

	opts = nla_nest_start(skb, TCA_OPTIONS);
	if (!opts)
		goto nla_put_failure;

	if (nla_put_u64_64bit(skb, TCA_CAKE_BASE_RATE64, q->rate_bps,
			      TCA_CAKE_TIN_STATS_PAD))
		goto nla_put_failure;

	if (nla_put_u32(skb, TCA_CAKE_FLOW_MODE,
			q->flow_mode & CAKE_FLOW_MASK))
		goto nla_put_failure;

	if (nla_put_u32(skb, TCA_CAKE_RTT, q->interval))
		goto nla_put_failure;

	if (nla_put_u32(skb, TCA_CAKE_TARGET, q->target))
		goto nla_put_failure;

	if (nla_put_u32(skb, TCA_CAKE_MEMORY, q->buffer_config_limit))
		goto nla_put_failure;

	if (nla_put_u32(skb, TCA_CAKE_AUTORATE,
			!!(q->rate_flags & CAKE_FLAG_AUTORATE_INGRESS)))
		goto nla_put_failure;

	if (nla_put_u32(skb, TCA_CAKE_INGRESS,
			!!(q->rate_flags & CAKE_FLAG_INGRESS)))
		goto nla_put_failure;

	if (nla_put_u32(skb, TCA_CAKE_ACK_FILTER, q->ack_filter))
		goto nla_put_failure;

	if (nla_put_u32(skb, TCA_CAKE_NAT, !!(q->flow_mode & CAKE_FLOW_NAT_FLAG)))
		goto nla_put_failure;

	if (nla_put_u32(skb, TCA_CAKE_DIFFSERV_MODE, q->tin_mode))
		goto nla_put_failure;

	if (nla_put_u32(skb, TCA_CAKE_WASH,
			!!(q->rate_flags & CAKE_FLAG_WASH)))
		goto nla_put_failure;

	if (nla_put_u32(skb, TCA_CAKE_OVERHEAD, q->rate_overhead))
		goto nla_put_failure;

	if (!(q->rate_flags & CAKE_FLAG_OVERHEAD))
		if (nla_put_u32(skb, TCA_CAKE_RAW, 0))
			goto nla_put_failure;

	if (nla_put_u32(skb, TCA_CAKE_ATM, q->atm_mode))
		goto nla_put_failure;

	if (nla_put_u32(skb, TCA_CAKE_MPU, q->rate_mpu))
		goto nla_put_failure;

	if (nla_put_u32(skb, TCA_CAKE_SPLIT_GSO,
			!!(q->rate_flags & CAKE_FLAG_SPLIT_GSO)))
		goto nla_put_failure;

	return nla_nest_end(skb, opts);

nla_put_failure:
	return -1;
}

static int cake_dump_stats(struct Qdisc *sch, struct gnet_dump *d)
{
	struct nlattr *stats = nla_nest_start(d->skb, TCA_STATS_APP);
	struct cake_sched_data *q = qdisc_priv(sch);
	struct nlattr *tstats, *ts;
	int i;

	if (!stats)
		return -1;

#define PUT_STAT_U32(attr, data) do {				       \
		if (nla_put_u32(d->skb, TCA_CAKE_STATS_ ## attr, data)) \
			goto nla_put_failure;			       \
	} while (0)
#define PUT_STAT_U64(attr, data) do {				       \
		if (nla_put_u64_64bit(d->skb, TCA_CAKE_STATS_ ## attr, \
					data, TCA_CAKE_TIN_STATS_PAD)) \
			goto nla_put_failure;			       \
	} while (0)

	PUT_STAT_U64(CAPACITY_ESTIMATE64, q->avg_peak_bandwidth);
	PUT_STAT_U32(MEMORY_LIMIT, q->buffer_limit);
	PUT_STAT_U32(MEMORY_USED, q->buffer_max_used);
	PUT_STAT_U32(AVG_NETOFF, ((q->avg_netoff + 0x8000) >> 16));
	PUT_STAT_U32(MAX_NETLEN, q->max_netlen);
	PUT_STAT_U32(MAX_ADJLEN, q->max_adjlen);
	PUT_STAT_U32(MIN_NETLEN, q->min_netlen);
	PUT_STAT_U32(MIN_ADJLEN, q->min_adjlen);

#undef PUT_STAT_U32
#undef PUT_STAT_U64

	tstats = nla_nest_start(d->skb, TCA_CAKE_STATS_TIN_STATS);
	if (!tstats)
		goto nla_put_failure;

#define PUT_TSTAT_U32(attr, data) do {					\
		if (nla_put_u32(d->skb, TCA_CAKE_TIN_STATS_ ## attr, data)) \
			goto nla_put_failure;				\
	} while (0)
#define PUT_TSTAT_U64(attr, data) do {					\
		if (nla_put_u64_64bit(d->skb, TCA_CAKE_TIN_STATS_ ## attr, \
					data, TCA_CAKE_TIN_STATS_PAD))	\
			goto nla_put_failure;				\
	} while (0)

	for (i = 0; i < q->tin_cnt; i++) {
		struct cake_tin_data *b = &q->tins[q->tin_order[i]];

		ts = nla_nest_start(d->skb, i + 1);
		if (!ts)
			goto nla_put_failure;

		PUT_TSTAT_U64(THRESHOLD_RATE64, b->tin_rate_bps);
		PUT_TSTAT_U32(TARGET_US,
			      ktime_to_us(ns_to_ktime(b->cparams.target)));
		PUT_TSTAT_U32(INTERVAL_US,
			      ktime_to_us(ns_to_ktime(b->cparams.interval)));

		PUT_TSTAT_U32(SENT_PACKETS, b->packets);
		PUT_TSTAT_U64(SENT_BYTES64, b->bytes);
		PUT_TSTAT_U32(DROPPED_PACKETS, b->tin_dropped);
		PUT_TSTAT_U32(ECN_MARKED_PACKETS, b->tin_ecn_mark);
		PUT_TSTAT_U64(BACKLOG_BYTES64, b->tin_backlog);
		PUT_TSTAT_U32(ACKS_DROPPED_PACKETS, b->ack_drops);

		PUT_TSTAT_U32(PEAK_DELAY_US,
			      ktime_to_us(ns_to_ktime(b->peak_delay)));
		PUT_TSTAT_U32(AVG_DELAY_US,
			      ktime_to_us(ns_to_ktime(b->avge_delay)));
		PUT_TSTAT_U32(BASE_DELAY_US,
			      ktime_to_us(ns_to_ktime(b->base_delay)));

		PUT_TSTAT_U32(WAY_INDIRECT_HITS, b->way_hits);
		PUT_TSTAT_U32(WAY_MISSES, b->way_misses);
		PUT_TSTAT_U32(WAY_COLLISIONS, b->way_collisions);

		PUT_TSTAT_U32(SPARSE_FLOWS, b->sparse_flow_count +
					    b->decaying_flow_count);
		PUT_TSTAT_U32(BULK_FLOWS, b->bulk_flow_count);
		PUT_TSTAT_U32(UNRESPONSIVE_FLOWS, b->unresponsive_flow_count);
		PUT_TSTAT_U32(MAX_SKBLEN, b->max_skblen);

		PUT_TSTAT_U32(FLOW_QUANTUM, b->flow_quantum);
		nla_nest_end(d->skb, ts);
	}

#undef PUT_TSTAT_U32
#undef PUT_TSTAT_U64

	nla_nest_end(d->skb, tstats);
	return nla_nest_end(d->skb, stats);

nla_put_failure:
	nla_nest_cancel(d->skb, stats);
	return -1;
}

static struct Qdisc *cake_leaf(struct Qdisc *sch, unsigned long arg)
{
	return NULL;
}

static unsigned long cake_find(struct Qdisc *sch, u32 classid)
{
	return 0;
}

static void cake_walk(struct Qdisc *sch, struct qdisc_walker *arg)
{
}

static unsigned long cake_bind(struct Qdisc *sch, unsigned long parent,
			      u32 classid)
{
	return 0;
}

static void cake_unbind(struct Qdisc *q, unsigned long cl)
{
}

static struct tcf_block *cake_tcf_block(struct Qdisc *sch, unsigned long cl,
					    struct netlink_ext_ack *extack)
{
	struct cake_sched_data *q = qdisc_priv(sch);

	if (cl)
		return NULL;
	return q->block;
}

static const struct Qdisc_class_ops cake_class_ops = {
	.leaf		=	cake_leaf,
	.find		=	cake_find,
	.tcf_block	=	cake_tcf_block,
	.bind_tcf	=	cake_bind,
	.unbind_tcf	=	cake_unbind,
	.walk		=	cake_walk,
};

static struct Qdisc_ops cake_qdisc_ops __read_mostly = {
	.cl_ops		=	&cake_class_ops,
	.id		=	"cake",
	.priv_size	=	sizeof(struct cake_sched_data),
	.enqueue	=	cake_enqueue,
	.dequeue	=	cake_dequeue,
	.peek		=	qdisc_peek_dequeued,
	.init		=	cake_init,
	.reset		=	cake_reset,
	.destroy	=	cake_destroy,
	.change		=	cake_change,
	.dump		=	cake_dump,
	.dump_stats	=	cake_dump_stats,
	.owner		=	THIS_MODULE,
};

static int __init cake_module_init(void)
{
	return register_qdisc(&cake_qdisc_ops);
}

static void __exit cake_module_exit(void)
{
	unregister_qdisc(&cake_qdisc_ops);
}

module_init(cake_module_init)
module_exit(cake_module_exit)
MODULE_AUTHOR("Jonathan Morton");
MODULE_LICENSE("Dual BSD/GPL");
MODULE_DESCRIPTION("The CAKE shaper.");<|MERGE_RESOLUTION|>--- conflicted
+++ resolved
@@ -70,18 +70,7 @@
 #include <net/pkt_sched.h>
 #include <net/pkt_cls.h>
 #include <net/tcp.h>
-<<<<<<< HEAD
 #include <net/flow_dissector.h>
-=======
-#include <net/inet_ecn.h>
-#include <net/pkt_sched.h>
-#if LINUX_VERSION_CODE < KERNEL_VERSION(4, 2, 0)
-#include <net/flow_keys.h>
-#else
-#include <net/flow_dissector.h>
-#endif
-#include "cobalt_compat.h"
->>>>>>> 7fab017c
 
 #if IS_REACHABLE(CONFIG_NF_CONNTRACK)
 #include <net/netfilter/nf_conntrack_core.h>
@@ -95,7 +84,6 @@
 #define CAKE_FLOW_MASK 63
 #define CAKE_FLOW_NAT_FLAG 64
 #define CAKE_SPLIT_GSO_THRESHOLD (125000000) /* 1Gbps */
-#define US2TIME(a) (a * (u64)NSEC_PER_USEC)
 
 typedef u64 cobalt_time_t;
 typedef s64 cobalt_tdiff_t;
@@ -316,31 +304,6 @@
 	CAKE_FLAG_SPLIT_GSO	   = BIT(4)
 };
 
-<<<<<<< HEAD
-/* COBALT operates the Codel and BLUE algorithms in parallel, in order to
- * obtain the best features of each.  Codel is excellent on flows which
- * respond to congestion signals in a TCP-like way.  BLUE is more effective on
- * unresponsive flows.
- */
-
-struct cobalt_skb_cb {
-	cobalt_time_t enqueue_time;
-	u32           adjusted_len;
-};
-
-static cobalt_time_t cobalt_get_time(void)
-{
-	return ktime_get_ns();
-}
-
-static u32 cobalt_time_to_us(cobalt_time_t val)
-{
-	do_div(val, NSEC_PER_USEC);
-	return (u32)val;
-}
-
-static struct cobalt_skb_cb *get_cobalt_cb(const struct sk_buff *skb)
-=======
 struct cobalt_skb_cb {
 	ktime_t enqueue_time;
 	u32     adjusted_len;
@@ -352,28 +315,18 @@
 }
 
 static inline struct cobalt_skb_cb *get_cobalt_cb(const struct sk_buff *skb)
->>>>>>> 7fab017c
 {
 	qdisc_cb_private_validate(skb, sizeof(struct cobalt_skb_cb));
 	return (struct cobalt_skb_cb *)qdisc_skb_cb(skb)->data;
 }
 
-<<<<<<< HEAD
-static cobalt_time_t cobalt_get_enqueue_time(const struct sk_buff *skb)
-=======
 static inline ktime_t cobalt_get_enqueue_time(const struct sk_buff *skb)
->>>>>>> 7fab017c
 {
 	return get_cobalt_cb(skb)->enqueue_time;
 }
 
-<<<<<<< HEAD
-static void cobalt_set_enqueue_time(struct sk_buff *skb,
-					   cobalt_time_t now)
-=======
 static inline void cobalt_set_enqueue_time(struct sk_buff *skb,
 					   ktime_t now)
->>>>>>> 7fab017c
 {
 	get_cobalt_cb(skb)->enqueue_time = now;
 }
@@ -606,21 +559,12 @@
  * as possible to 1.0 in fixed-point.
  */
 
-<<<<<<< HEAD
-	cobalt_tdiff_t schedule = now - vars->drop_next;
-
-	bool over_target = sojourn > p->target &&
-			   sojourn > p->mtu_time * bulk_flows * 2 &&
-			   sojourn > p->mtu_time * 4;
-	bool next_due    = vars->count && schedule >= 0;
-=======
 	sojourn = ktime_to_ns(ktime_sub(now, cobalt_get_enqueue_time(skb)));
 	schedule = ktime_sub(now, vars->drop_next);
 	over_target = sojourn > p->target &&
 		      sojourn > p->mtu_time * bulk_flows * 2 &&
 		      sojourn > p->mtu_time * 4;
 	next_due = vars->count && schedule >= 0;
->>>>>>> 7fab017c
 
 	vars->ecn_marked = false;
 
@@ -745,19 +689,9 @@
 static u32 cake_hash(struct cake_tin_data *q, const struct sk_buff *skb,
 		     int flow_mode)
 {
-<<<<<<< HEAD
-	struct flow_keys keys, host_keys;
 	u32 flow_hash = 0, srchost_hash, dsthost_hash;
 	u16 reduced_hash, srchost_idx, dsthost_idx;
-=======
-	u32 flow_hash = 0, srchost_hash, dsthost_hash;
-	u16 reduced_hash, srchost_idx, dsthost_idx;
-#if KERNEL_VERSION(4, 2, 0) > LINUX_VERSION_CODE
-	struct flow_keys keys;
-#else
 	struct flow_keys keys, host_keys;
-#endif
->>>>>>> 7fab017c
 
 	if (unlikely(flow_mode == CAKE_FLOW_NONE))
 		return 0;
@@ -1216,12 +1150,7 @@
 	return elig_ack;
 }
 
-<<<<<<< HEAD
-static cobalt_time_t cake_ewma(cobalt_time_t avg, cobalt_time_t sample,
-				      u32 shift)
-=======
 static u64 cake_ewma(u64 avg, u64 sample, u32 shift)
->>>>>>> 7fab017c
 {
 	avg -= avg >> shift;
 	avg += sample >> shift;
@@ -1518,11 +1447,7 @@
 {
 	struct cake_sched_data *q = qdisc_priv(sch);
 	int len = qdisc_pkt_len(skb);
-<<<<<<< HEAD
-	u64 now = cobalt_get_time();
 	int uninitialized_var(ret);
-=======
->>>>>>> 7fab017c
 	struct sk_buff *ack = NULL;
 	ktime_t now = ktime_get();
 	struct cake_tin_data *b;
@@ -1571,17 +1496,10 @@
 			if (ktime_before(q->time_next_packet, now)) {
 				q->failsafe_next_packet = now;
 				q->time_next_packet = now;
-<<<<<<< HEAD
-			} else if (q->time_next_packet > now &&
-				   q->failsafe_next_packet > now) {
-				u64 next = min(q->time_next_packet,
-					       q->failsafe_next_packet);
-=======
 			} else if (ktime_after(q->time_next_packet, now) &&
 				   ktime_after(q->failsafe_next_packet, now)) {
 				ktime_t next = min(q->time_next_packet,
 						   q->failsafe_next_packet);
->>>>>>> 7fab017c
 				sch->qstats.overlimits++;
 				qdisc_watchdog_schedule_ns(&q->watchdog,
 							   ktime_to_ns(next));
@@ -1806,16 +1724,10 @@
 		return NULL;
 
 	/* global hard shaper */
-<<<<<<< HEAD
-	if (q->time_next_packet > now && q->failsafe_next_packet > now) {
-		u64 next = min(q->time_next_packet, q->failsafe_next_packet);
-
-=======
 	if (ktime_after(q->time_next_packet, now) &&
 	    ktime_after(q->failsafe_next_packet, now)) {
 		ktime_t next = min(q->time_next_packet,
 				   q->failsafe_next_packet);
->>>>>>> 7fab017c
 		sch->qstats.overlimits++;
 		qdisc_watchdog_schedule_ns(&q->watchdog, ktime_to_ns(next));
 		return NULL;
@@ -2004,33 +1916,20 @@
 	flow->deficit -= len;
 	b->tin_deficit -= len;
 
-<<<<<<< HEAD
-	if (q->time_next_packet > now && sch->q.qlen) {
-		u64 next = min(q->time_next_packet, q->failsafe_next_packet);
-
-		qdisc_watchdog_schedule_ns(&q->watchdog, next);
-=======
 	if (ktime_after(q->time_next_packet, now) && sch->q.qlen) {
 		ktime_t next = min(q->time_next_packet,
 				   q->failsafe_next_packet);
 		qdisc_watchdog_schedule_ns(&q->watchdog, ktime_to_ns(next));
->>>>>>> 7fab017c
 	} else if (!sch->q.qlen) {
 		int i;
 
 		for (i = 0; i < q->tin_cnt; i++) {
 			if (q->tins[i].decaying_flow_count) {
-<<<<<<< HEAD
-				u64 next = now + q->tins[i].cparams.target;
-
-				qdisc_watchdog_schedule_ns(&q->watchdog, next);
-=======
 				ktime_t next = \
 					ktime_add_ns(now,
 						     q->tins[i].cparams.target);
 				qdisc_watchdog_schedule_ns(&q->watchdog,
 							   ktime_to_ns(next));
->>>>>>> 7fab017c
 				break;
 			}
 		}
@@ -2098,11 +1997,7 @@
 
 	byte_target_ns = (byte_target * rate_ns) >> rate_shft;
 
-<<<<<<< HEAD
-	b->cparams.target = max((byte_target_ns * 3) / 2, ns_target);
-=======
 	b->cparams.target = max((byte_target_ns*3)/2, target_ns);
->>>>>>> 7fab017c
 	b->cparams.interval = max(rtt_est_ns +
 			            b->cparams.target - target_ns,
 				  b->cparams.target * 2);
@@ -2571,10 +2466,6 @@
 		for (i = 0; i < CAKE_MAX_TINS; i++) {
 			struct cake_tin_data *b = q->tins + i;
 
-<<<<<<< HEAD
-=======
-			b->perturb = prandom_u32();
->>>>>>> 7fab017c
 			INIT_LIST_HEAD(&b->new_flows);
 			INIT_LIST_HEAD(&b->old_flows);
 			INIT_LIST_HEAD(&b->decaying_flows);
