// SPDX-License-Identifier: GPL-2.0 OR BSD-3-Clause

/* COMMON Applications Kept Enhanced (CAKE) discipline
 *
 * Copyright (C) 2014-2018 Jonathan Morton <chromatix99@gmail.com>
 * Copyright (C) 2015-2018 Toke Høiland-Jørgensen <toke@toke.dk>
 * Copyright (C) 2014-2018 Dave Täht <dave.taht@gmail.com>
 * Copyright (C) 2015-2018 Sebastian Moeller <moeller0@gmx.de>
 * (C) 2015-2018 Kevin Darbyshire-Bryant <kevin@darbyshire-bryant.me.uk>
 * Copyright (C) 2017-2018 Ryan Mounce <ryan@mounce.com.au>
 *
 * The CAKE Principles:
 *		   (or, how to have your cake and eat it too)
 *
 * This is a combination of several shaping, AQM and FQ techniques into one
 * easy-to-use package:
 *
 * - An overall bandwidth shaper, to move the bottleneck away from dumb CPE
 *   equipment and bloated MACs.  This operates in deficit mode (as in sch_fq),
 *   eliminating the need for any sort of burst parameter (eg. token bucket
 *   depth).  Burst support is limited to that necessary to overcome scheduling
 *   latency.
 *
 * - A Diffserv-aware priority queue, giving more priority to certain classes,
 *   up to a specified fraction of bandwidth.  Above that bandwidth threshold,
 *   the priority is reduced to avoid starving other tins.
 *
 * - Each priority tin has a separate Flow Queue system, to isolate traffic
 *   flows from each other.  This prevents a burst on one flow from increasing
 *   the delay to another.  Flows are distributed to queues using a
 *   set-associative hash function.
 *
 * - Each queue is actively managed by Cobalt, which is a combination of the
 *   Codel and Blue AQM algorithms.  This serves flows fairly, and signals
 *   congestion early via ECN (if available) and/or packet drops, to keep
 *   latency low.  The codel parameters are auto-tuned based on the bandwidth
 *   setting, as is necessary at low bandwidths.
 *
 * The configuration parameters are kept deliberately simple for ease of use.
 * Everything has sane defaults.  Complete generality of configuration is *not*
 * a goal.
 *
 * The priority queue operates according to a weighted DRR scheme, combined with
 * a bandwidth tracker which reuses the shaper logic to detect which side of the
 * bandwidth sharing threshold the tin is operating.  This determines whether a
 * priority-based weight (high) or a bandwidth-based weight (low) is used for
 * that tin in the current pass.
 *
 * This qdisc was inspired by Eric Dumazet's fq_codel code, which he kindly
 * granted us permission to leverage.
 */

#include <linux/module.h>
#include <linux/types.h>
#include <linux/kernel.h>
#include <linux/jiffies.h>
#include <linux/string.h>
#include <linux/in.h>
#include <linux/errno.h>
#include <linux/init.h>
#include <linux/skbuff.h>
#include <linux/jhash.h>
#include <linux/slab.h>
#include <linux/vmalloc.h>
#include <linux/reciprocal_div.h>
#include <net/netlink.h>
#include <linux/version.h>
#include <linux/if_vlan.h>
#include <net/pkt_sched.h>
#include <net/pkt_cls.h>
#include <net/tcp.h>
#include <net/flow_dissector.h>

#if IS_REACHABLE(CONFIG_NF_CONNTRACK)
#include <net/netfilter/nf_conntrack_core.h>
#include <net/netfilter/nf_conntrack_zones.h>
#include <net/netfilter/nf_conntrack.h>
#endif

#define CAKE_SET_WAYS (8)
#define CAKE_MAX_TINS (8)
#define CAKE_QUEUES (1024)
#define CAKE_FLOW_MASK 63
#define CAKE_FLOW_NAT_FLAG 64
#define CAKE_SPLIT_GSO_THRESHOLD (125000000) /* 1Gbps */

/* struct cobalt_params - contains codel and blue parameters
 * @interval:	codel initial drop rate
 * @target:     maximum persistent sojourn time & blue update rate
 * @mtu_time:   serialisation delay of maximum-size packet
 * @p_inc:      increment of blue drop probability (0.32 fxp)
 * @p_dec:      decrement of blue drop probability (0.32 fxp)
 */
struct cobalt_params {
	u64	interval;
	u64	target;
	u64	mtu_time;
	u32	p_inc;
	u32	p_dec;
};

/* struct cobalt_vars - contains codel and blue variables
 * @count:		codel dropping frequency
 * @rec_inv_sqrt:	reciprocal value of sqrt(count) >> 1
 * @drop_next:		time to drop next packet, or when we dropped last
 * @blue_timer:		Blue time to next drop
 * @p_drop:		BLUE drop probability (0.32 fxp)
 * @dropping:		set if in dropping state
 * @ecn_marked:		set if marked
 */
struct cobalt_vars {
	u32	count;
	u32	rec_inv_sqrt;
	ktime_t	drop_next;
	ktime_t	blue_timer;
	u32     p_drop;
	bool	dropping;
	bool    ecn_marked;
};

enum {
	CAKE_SET_NONE = 0,
	CAKE_SET_SPARSE,
	CAKE_SET_SPARSE_WAIT, /* counted in SPARSE, actually in BULK */
	CAKE_SET_BULK,
	CAKE_SET_DECAYING
};

struct cake_flow {
	/* this stuff is all needed per-flow at dequeue time */
	struct sk_buff	  *head;
	struct sk_buff	  *tail;
	struct list_head  flowchain;
	s32		  deficit;
	u32		  dropped;
	struct cobalt_vars cvars;
	u16		  srchost; /* index into cake_host table */
	u16		  dsthost;
	u8		  set;
}; /* please try to keep this structure <= 64 bytes */

struct cake_host {
	u32 srchost_tag;
	u32 dsthost_tag;
	u16 srchost_refcnt;
	u16 dsthost_refcnt;
};

struct cake_heap_entry {
	u16 t:3, b:10;
};

struct cake_tin_data {
	struct cake_flow flows[CAKE_QUEUES];
	u32	backlogs[CAKE_QUEUES];
	u32	tags[CAKE_QUEUES]; /* for set association */
	u16	overflow_idx[CAKE_QUEUES];
	struct cake_host hosts[CAKE_QUEUES]; /* for triple isolation */
	u16	flow_quantum;

	struct cobalt_params cparams;
	u32	drop_overlimit;
	u16	bulk_flow_count;
	u16	sparse_flow_count;
	u16	decaying_flow_count;
	u16	unresponsive_flow_count;

	u32	max_skblen;

	struct list_head new_flows;
	struct list_head old_flows;
	struct list_head decaying_flows;

	/* time_next = time_this + ((len * rate_ns) >> rate_shft) */
	ktime_t	time_next_packet;
	u64	tin_rate_ns;
	u64	tin_rate_bps;
	u16	tin_rate_shft;

	u16	tin_quantum_prio;
	u16	tin_quantum_band;
	s32	tin_deficit;
	u32	tin_backlog;
	u32	tin_dropped;
	u32	tin_ecn_mark;

	u32	packets;
	u64	bytes;

	u32	ack_drops;

	/* moving averages */
	u64 avge_delay;
	u64 peak_delay;
	u64 base_delay;

	/* hash function stats */
	u32	way_directs;
	u32	way_hits;
	u32	way_misses;
	u32	way_collisions;
}; /* number of tins is small, so size of this struct doesn't matter much */

struct cake_sched_data {
	struct tcf_proto __rcu *filter_list; /* optional external classifier */
	struct tcf_block *block;
	struct cake_tin_data *tins;

	struct cake_heap_entry overflow_heap[CAKE_QUEUES * CAKE_MAX_TINS];
	u16		overflow_timeout;

	u16		tin_cnt;
	u8		tin_mode;
	u8		flow_mode;
	u8		ack_filter;
	u8		atm_mode;

	/* time_next = time_this + ((len * rate_ns) >> rate_shft) */
	u16		rate_shft;
	ktime_t		time_next_packet;
	ktime_t		failsafe_next_packet;
	u64		rate_ns;
	u64		rate_bps;
	u16		rate_flags;
	s16		rate_overhead;
	u16		rate_mpu;
	u64		interval;
	u64		target;

	/* resource tracking */
	u32		buffer_used;
	u32		buffer_max_used;
	u32		buffer_limit;
	u32		buffer_config_limit;

	/* indices for dequeue */
	u16		cur_tin;
	u16		cur_flow;

	struct qdisc_watchdog watchdog;
	const u8	*tin_index;
	const u8	*tin_order;

	/* bandwidth capacity estimate */
	ktime_t		last_packet_time;
	ktime_t		avg_window_begin;
	u64		avg_packet_interval;
	u64		avg_window_bytes;
	u64		avg_peak_bandwidth;
	ktime_t		last_reconfig_time;

	/* packet length stats */
	u32		avg_netoff;
	u16		max_netlen;
	u16		max_adjlen;
	u16		min_netlen;
	u16		min_adjlen;
};

enum {
	CAKE_FLAG_OVERHEAD	   = BIT(0),
	CAKE_FLAG_AUTORATE_INGRESS = BIT(1),
	CAKE_FLAG_INGRESS	   = BIT(2),
	CAKE_FLAG_WASH		   = BIT(3),
	CAKE_FLAG_SPLIT_GSO	   = BIT(4)
};

/* COBALT operates the Codel and BLUE algorithms in parallel, in order to
 * obtain the best features of each.  Codel is excellent on flows which
 * respond to congestion signals in a TCP-like way.  BLUE is more effective on
 * unresponsive flows.
 */

struct cobalt_skb_cb {
	ktime_t enqueue_time;
	u32     adjusted_len;
};

static u64 us_to_ns(u64 us)
{
	return us * NSEC_PER_USEC;
}

static struct cobalt_skb_cb *get_cobalt_cb(const struct sk_buff *skb)
{
	qdisc_cb_private_validate(skb, sizeof(struct cobalt_skb_cb));
	return (struct cobalt_skb_cb *)qdisc_skb_cb(skb)->data;
}

static ktime_t cobalt_get_enqueue_time(const struct sk_buff *skb)
{
	return get_cobalt_cb(skb)->enqueue_time;
}

static void cobalt_set_enqueue_time(struct sk_buff *skb,
				    ktime_t now)
{
	get_cobalt_cb(skb)->enqueue_time = now;
}

static u16 quantum_div[CAKE_QUEUES + 1] = {0};

/* Diffserv lookup tables */

static const u8 precedence[] = {
	0, 0, 0, 0, 0, 0, 0, 0,
	1, 1, 1, 1, 1, 1, 1, 1,
	2, 2, 2, 2, 2, 2, 2, 2,
	3, 3, 3, 3, 3, 3, 3, 3,
	4, 4, 4, 4, 4, 4, 4, 4,
	5, 5, 5, 5, 5, 5, 5, 5,
	6, 6, 6, 6, 6, 6, 6, 6,
	7, 7, 7, 7, 7, 7, 7, 7,
};

static const u8 diffserv8[] = {
	2, 5, 1, 2, 4, 2, 2, 2,
	0, 2, 1, 2, 1, 2, 1, 2,
	5, 2, 4, 2, 4, 2, 4, 2,
	3, 2, 3, 2, 3, 2, 3, 2,
	6, 2, 3, 2, 3, 2, 3, 2,
	6, 2, 2, 2, 6, 2, 6, 2,
	7, 2, 2, 2, 2, 2, 2, 2,
	7, 2, 2, 2, 2, 2, 2, 2,
};

static const u8 diffserv4[] = {
	0, 2, 0, 0, 2, 0, 0, 0,
	1, 0, 0, 0, 0, 0, 0, 0,
	2, 0, 2, 0, 2, 0, 2, 0,
	2, 0, 2, 0, 2, 0, 2, 0,
	3, 0, 2, 0, 2, 0, 2, 0,
	3, 0, 0, 0, 3, 0, 3, 0,
	3, 0, 0, 0, 0, 0, 0, 0,
	3, 0, 0, 0, 0, 0, 0, 0,
};

static const u8 diffserv3[] = {
	0, 0, 0, 0, 2, 0, 0, 0,
	1, 0, 0, 0, 0, 0, 0, 0,
	0, 0, 0, 0, 0, 0, 0, 0,
	0, 0, 0, 0, 0, 0, 0, 0,
	0, 0, 0, 0, 0, 0, 0, 0,
	0, 0, 0, 0, 2, 0, 2, 0,
	2, 0, 0, 0, 0, 0, 0, 0,
	2, 0, 0, 0, 0, 0, 0, 0,
};

static const u8 besteffort[] = {
	0, 0, 0, 0, 0, 0, 0, 0,
	0, 0, 0, 0, 0, 0, 0, 0,
	0, 0, 0, 0, 0, 0, 0, 0,
	0, 0, 0, 0, 0, 0, 0, 0,
	0, 0, 0, 0, 0, 0, 0, 0,
	0, 0, 0, 0, 0, 0, 0, 0,
	0, 0, 0, 0, 0, 0, 0, 0,
	0, 0, 0, 0, 0, 0, 0, 0,
};

/* tin priority order for stats dumping */

static const u8 normal_order[] = {0, 1, 2, 3, 4, 5, 6, 7};
static const u8 bulk_order[] = {1, 0, 2, 3};

#define REC_INV_SQRT_CACHE (16)
static u32 cobalt_rec_inv_sqrt_cache[REC_INV_SQRT_CACHE] = {0};

/* http://en.wikipedia.org/wiki/Methods_of_computing_square_roots
 * new_invsqrt = (invsqrt / 2) * (3 - count * invsqrt^2)
 *
 * Here, invsqrt is a fixed point number (< 1.0), 32bit mantissa, aka Q0.32
 */

static void cobalt_newton_step(struct cobalt_vars *vars)
{
	u32 invsqrt, invsqrt2;
	u64 val;

	invsqrt = vars->rec_inv_sqrt;
	invsqrt2 = ((u64)invsqrt * invsqrt) >> 32;
	val = (3LL << 32) - ((u64)vars->count * invsqrt2);

	val >>= 2; /* avoid overflow in following multiply */
	val = (val * invsqrt) >> (32 - 2 + 1);

	vars->rec_inv_sqrt = val;
}

static void cobalt_invsqrt(struct cobalt_vars *vars)
{
	if (vars->count < REC_INV_SQRT_CACHE)
		vars->rec_inv_sqrt = cobalt_rec_inv_sqrt_cache[vars->count];
	else
		cobalt_newton_step(vars);
}

/* There is a big difference in timing between the accurate values placed in
 * the cache and the approximations given by a single Newton step for small
 * count values, particularly when stepping from count 1 to 2 or vice versa.
 * Above 16, a single Newton step gives sufficient accuracy in either
 * direction, given the precision stored.
 *
 * The magnitude of the error when stepping up to count 2 is such as to give
 * the value that *should* have been produced at count 4.
 */

static void cobalt_cache_init(void)
{
	struct cobalt_vars v;

	memset(&v, 0, sizeof(v));
	v.rec_inv_sqrt = ~0U;
	cobalt_rec_inv_sqrt_cache[0] = v.rec_inv_sqrt;

	for (v.count = 1; v.count < REC_INV_SQRT_CACHE; v.count++) {
		cobalt_newton_step(&v);
		cobalt_newton_step(&v);
		cobalt_newton_step(&v);
		cobalt_newton_step(&v);

		cobalt_rec_inv_sqrt_cache[v.count] = v.rec_inv_sqrt;
	}
}

static void cobalt_vars_init(struct cobalt_vars *vars)
{
	memset(vars, 0, sizeof(*vars));

	if (!cobalt_rec_inv_sqrt_cache[0]) {
		cobalt_cache_init();
		cobalt_rec_inv_sqrt_cache[0] = ~0;
	}
}

/* CoDel control_law is t + interval/sqrt(count)
 * We maintain in rec_inv_sqrt the reciprocal value of sqrt(count) to avoid
 * both sqrt() and divide operation.
 */
static ktime_t cobalt_control(ktime_t t,
			      u64 interval,
			      u32 rec_inv_sqrt)
{
	return ktime_add_ns(t, reciprocal_scale(interval,
						rec_inv_sqrt));
}

/* Call this when a packet had to be dropped due to queue overflow.  Returns
 * true if the BLUE state was quiescent before but active after this call.
 */
static bool cobalt_queue_full(struct cobalt_vars *vars,
			      struct cobalt_params *p,
			      ktime_t now)
{
	bool up = false;

	if (ktime_to_ns(ktime_sub(now, vars->blue_timer)) > p->target) {
		up = !vars->p_drop;
		vars->p_drop += p->p_inc;
		if (vars->p_drop < p->p_inc)
			vars->p_drop = ~0;
		vars->blue_timer = now;
	}
	vars->dropping = true;
	vars->drop_next = now;
	if (!vars->count)
		vars->count = 1;

	return up;
}

/* Call this when the queue was serviced but turned out to be empty.  Returns
 * true if the BLUE state was active before but quiescent after this call.
 */
static bool cobalt_queue_empty(struct cobalt_vars *vars,
			       struct cobalt_params *p,
			       ktime_t now)
{
	bool down = false;

	if (vars->p_drop &&
	    ktime_to_ns(ktime_sub(now, vars->blue_timer)) > p->target) {
		if (vars->p_drop < p->p_dec)
			vars->p_drop = 0;
		else
			vars->p_drop -= p->p_dec;
		vars->blue_timer = now;
		down = !vars->p_drop;
	}
	vars->dropping = false;

	if (vars->count && ktime_to_ns(ktime_sub(now, vars->drop_next)) >= 0) {
		vars->count--;
		cobalt_invsqrt(vars);
		vars->drop_next = cobalt_control(vars->drop_next,
						 p->interval,
						 vars->rec_inv_sqrt);
	}

	return down;
}

/* Call this with a freshly dequeued packet for possible congestion marking.
 * Returns true as an instruction to drop the packet, false for delivery.
 */
static bool cobalt_should_drop(struct cobalt_vars *vars,
			       struct cobalt_params *p,
			       ktime_t now,
			       struct sk_buff *skb,
			       u32 bulk_flows)
{
	bool next_due, over_target, drop = false;
	ktime_t schedule;
	u64 sojourn;

/* The 'schedule' variable records, in its sign, whether 'now' is before or
 * after 'drop_next'.  This allows 'drop_next' to be updated before the next
 * scheduling decision is actually branched, without destroying that
 * information.  Similarly, the first 'schedule' value calculated is preserved
 * in the boolean 'next_due'.
 *
 * As for 'drop_next', we take advantage of the fact that 'interval' is both
 * the delay between first exceeding 'target' and the first signalling event,
 * *and* the scaling factor for the signalling frequency.  It's therefore very
 * natural to use a single mechanism for both purposes, and eliminates a
 * significant amount of reference Codel's spaghetti code.  To help with this,
 * both the '0' and '1' entries in the invsqrt cache are 0xFFFFFFFF, as close
 * as possible to 1.0 in fixed-point.
 */

	sojourn = ktime_to_ns(ktime_sub(now, cobalt_get_enqueue_time(skb)));
	schedule = ktime_sub(now, vars->drop_next);
	over_target = sojourn > p->target &&
		      sojourn > p->mtu_time * bulk_flows * 2 &&
		      sojourn > p->mtu_time * 4;
	next_due = vars->count && ktime_to_ns(schedule) >= 0;

	vars->ecn_marked = false;

	if (over_target) {
		if (!vars->dropping) {
			vars->dropping = true;
			vars->drop_next = cobalt_control(now,
							 p->interval,
							 vars->rec_inv_sqrt);
		}
		if (!vars->count)
			vars->count = 1;
	} else if (vars->dropping) {
		vars->dropping = false;
	}

	if (next_due && vars->dropping) {
		/* Use ECN mark if possible, otherwise drop */
		drop = !(vars->ecn_marked = INET_ECN_set_ce(skb));

		vars->count++;
		if (!vars->count)
			vars->count--;
		cobalt_invsqrt(vars);
		vars->drop_next = cobalt_control(vars->drop_next,
						 p->interval,
						 vars->rec_inv_sqrt);
		schedule = ktime_sub(now, vars->drop_next);
	} else {
		while (next_due) {
			vars->count--;
			cobalt_invsqrt(vars);
			vars->drop_next = cobalt_control(vars->drop_next,
							 p->interval,
							 vars->rec_inv_sqrt);
			schedule = ktime_sub(now, vars->drop_next);
			next_due = vars->count && ktime_to_ns(schedule) >= 0;
		}
	}

	/* Simple BLUE implementation.  Lack of ECN is deliberate. */
	if (vars->p_drop)
		drop |= (prandom_u32() < vars->p_drop);

	/* Overload the drop_next field as an activity timeout */
	if (!vars->count)
		vars->drop_next = ktime_add_ns(now, p->interval);
	else if (ktime_to_ns(schedule) > 0 && !drop)
		vars->drop_next = now;

	return drop;
}

#if IS_REACHABLE(CONFIG_NF_CONNTRACK)

static void cake_update_flowkeys(struct flow_keys *keys,
				 const struct sk_buff *skb)
{
	const struct nf_conntrack_tuple *tuple;
	enum ip_conntrack_info ctinfo;
	struct nf_conn *ct;
	bool rev = false;

	if (tc_skb_protocol(skb) != htons(ETH_P_IP))
		return;

	ct = nf_ct_get(skb, &ctinfo);
	if (ct) {
		tuple = nf_ct_tuple(ct, CTINFO2DIR(ctinfo));
	} else {
		const struct nf_conntrack_tuple_hash *hash;
		struct nf_conntrack_tuple srctuple;

		if (!nf_ct_get_tuplepr(skb, skb_network_offset(skb),
				       NFPROTO_IPV4, dev_net(skb->dev),
				       &srctuple))
			return;

		hash = nf_conntrack_find_get(dev_net(skb->dev),
					     &nf_ct_zone_dflt,
					     &srctuple);
		if (!hash)
			return;

		rev = true;
		ct = nf_ct_tuplehash_to_ctrack(hash);
		tuple = nf_ct_tuple(ct, !hash->tuple.dst.dir);
	}

	keys->addrs.v4addrs.src = rev ? tuple->dst.u3.ip : tuple->src.u3.ip;
	keys->addrs.v4addrs.dst = rev ? tuple->src.u3.ip : tuple->dst.u3.ip;

	if (keys->ports.ports) {
		keys->ports.src = rev ? tuple->dst.u.all : tuple->src.u.all;
		keys->ports.dst = rev ? tuple->src.u.all : tuple->dst.u.all;
	}
	if (rev)
		nf_ct_put(ct);
}
#else
static void cake_update_flowkeys(struct flow_keys *keys,
				 const struct sk_buff *skb)
{
	/* There is nothing we can do here without CONNTRACK */
}
#endif

/* Cake has several subtle multiple bit settings. In these cases you
 *  would be matching triple isolate mode as well.
 */

static bool cake_dsrc(int flow_mode)
{
	return (flow_mode & CAKE_FLOW_DUAL_SRC) == CAKE_FLOW_DUAL_SRC;
}

static bool cake_ddst(int flow_mode)
{
	return (flow_mode & CAKE_FLOW_DUAL_DST) == CAKE_FLOW_DUAL_DST;
}

static u32 cake_hash(struct cake_tin_data *q, const struct sk_buff *skb,
		     int flow_mode)
{
	u32 flow_hash = 0, srchost_hash, dsthost_hash;
	u16 reduced_hash, srchost_idx, dsthost_idx;
	struct flow_keys keys, host_keys;

	if (unlikely(flow_mode == CAKE_FLOW_NONE))
		return 0;

	skb_flow_dissect_flow_keys(skb, &keys,
				   FLOW_DISSECTOR_F_STOP_AT_FLOW_LABEL);

	if (flow_mode & CAKE_FLOW_NAT_FLAG)
		cake_update_flowkeys(&keys, skb);

	/* flow_hash_from_keys() sorts the addresses by value, so we have
	 * to preserve their order in a separate data structure to treat
	 * src and dst host addresses as independently selectable.
	 */
	host_keys = keys;
	host_keys.ports.ports     = 0;
	host_keys.basic.ip_proto  = 0;
	host_keys.keyid.keyid     = 0;
	host_keys.tags.flow_label = 0;

	switch (host_keys.control.addr_type) {
	case FLOW_DISSECTOR_KEY_IPV4_ADDRS:
		host_keys.addrs.v4addrs.src = 0;
		dsthost_hash = flow_hash_from_keys(&host_keys);
		host_keys.addrs.v4addrs.src = keys.addrs.v4addrs.src;
		host_keys.addrs.v4addrs.dst = 0;
		srchost_hash = flow_hash_from_keys(&host_keys);
		break;

	case FLOW_DISSECTOR_KEY_IPV6_ADDRS:
		memset(&host_keys.addrs.v6addrs.src, 0,
		       sizeof(host_keys.addrs.v6addrs.src));
		dsthost_hash = flow_hash_from_keys(&host_keys);
		host_keys.addrs.v6addrs.src = keys.addrs.v6addrs.src;
		memset(&host_keys.addrs.v6addrs.dst, 0,
		       sizeof(host_keys.addrs.v6addrs.dst));
		srchost_hash = flow_hash_from_keys(&host_keys);
		break;

	default:
		dsthost_hash = 0;
		srchost_hash = 0;
	}

	/* This *must* be after the above switch, since as a
	 * side-effect it sorts the src and dst addresses.
	 */
	if (flow_mode & CAKE_FLOW_FLOWS)
		flow_hash = flow_hash_from_keys(&keys);

	if (!(flow_mode & CAKE_FLOW_FLOWS)) {
		if (flow_mode & CAKE_FLOW_SRC_IP)
			flow_hash ^= srchost_hash;

		if (flow_mode & CAKE_FLOW_DST_IP)
			flow_hash ^= dsthost_hash;
	}

	reduced_hash = flow_hash % CAKE_QUEUES;

	/* set-associative hashing */
	/* fast path if no hash collision (direct lookup succeeds) */
	if (likely(q->tags[reduced_hash] == flow_hash &&
		   q->flows[reduced_hash].set)) {
		q->way_directs++;
	} else {
		u32 inner_hash = reduced_hash % CAKE_SET_WAYS;
		u32 outer_hash = reduced_hash - inner_hash;
		bool allocate_src = false;
		bool allocate_dst = false;
		u32 i, k;

		/* check if any active queue in the set is reserved for
		 * this flow.
		 */
		for (i = 0, k = inner_hash; i < CAKE_SET_WAYS;
		     i++, k = (k + 1) % CAKE_SET_WAYS) {
			if (q->tags[outer_hash + k] == flow_hash) {
				if (i)
					q->way_hits++;

				if (!q->flows[outer_hash + k].set) {
					/* need to increment host refcnts */
					allocate_src = cake_dsrc(flow_mode);
					allocate_dst = cake_ddst(flow_mode);
				}

				goto found;
			}
		}

		/* no queue is reserved for this flow, look for an
		 * empty one.
		 */
		for (i = 0; i < CAKE_SET_WAYS;
			 i++, k = (k + 1) % CAKE_SET_WAYS) {
			if (!q->flows[outer_hash + k].set) {
				q->way_misses++;
				allocate_src = cake_dsrc(flow_mode);
				allocate_dst = cake_ddst(flow_mode);
				goto found;
			}
		}

		/* With no empty queues, default to the original
		 * queue, accept the collision, update the host tags.
		 */
		q->way_collisions++;
		q->hosts[q->flows[reduced_hash].srchost].srchost_refcnt--;
		q->hosts[q->flows[reduced_hash].dsthost].dsthost_refcnt--;
		allocate_src = cake_dsrc(flow_mode);
		allocate_dst = cake_ddst(flow_mode);
found:
		/* reserve queue for future packets in same flow */
		reduced_hash = outer_hash + k;
		q->tags[reduced_hash] = flow_hash;

		if (allocate_src) {
			srchost_idx = srchost_hash % CAKE_QUEUES;
			inner_hash = srchost_idx % CAKE_SET_WAYS;
			outer_hash = srchost_idx - inner_hash;
			for (i = 0, k = inner_hash; i < CAKE_SET_WAYS;
				i++, k = (k + 1) % CAKE_SET_WAYS) {
				if (q->hosts[outer_hash + k].srchost_tag ==
				    srchost_hash)
					goto found_src;
			}
			for (i = 0; i < CAKE_SET_WAYS;
				i++, k = (k + 1) % CAKE_SET_WAYS) {
				if (!q->hosts[outer_hash + k].srchost_refcnt)
					break;
			}
			q->hosts[outer_hash + k].srchost_tag = srchost_hash;
found_src:
			srchost_idx = outer_hash + k;
			q->hosts[srchost_idx].srchost_refcnt++;
			q->flows[reduced_hash].srchost = srchost_idx;
		}

		if (allocate_dst) {
			dsthost_idx = dsthost_hash % CAKE_QUEUES;
			inner_hash = dsthost_idx % CAKE_SET_WAYS;
			outer_hash = dsthost_idx - inner_hash;
			for (i = 0, k = inner_hash; i < CAKE_SET_WAYS;
			     i++, k = (k + 1) % CAKE_SET_WAYS) {
				if (q->hosts[outer_hash + k].dsthost_tag ==
				    dsthost_hash)
					goto found_dst;
			}
			for (i = 0; i < CAKE_SET_WAYS;
			     i++, k = (k + 1) % CAKE_SET_WAYS) {
				if (!q->hosts[outer_hash + k].dsthost_refcnt)
					break;
			}
			q->hosts[outer_hash + k].dsthost_tag = dsthost_hash;
found_dst:
			dsthost_idx = outer_hash + k;
			q->hosts[dsthost_idx].dsthost_refcnt++;
			q->flows[reduced_hash].dsthost = dsthost_idx;
		}
	}

	return reduced_hash;
}

static u32 cake_classify(struct Qdisc *sch, struct cake_tin_data *t,
			 struct sk_buff *skb, int flow_mode, int *qerr)
{
	struct cake_sched_data *q = qdisc_priv(sch);
	struct tcf_proto *filter;
	struct tcf_result res;
	int result;

	filter = rcu_dereference_bh(q->filter_list);
	if (!filter)
		return cake_hash(t, skb, flow_mode) + 1;

	*qerr = NET_XMIT_SUCCESS | __NET_XMIT_BYPASS;
	result = tcf_classify(skb, filter, &res, false);
	if (result >= 0) {
#ifdef CONFIG_NET_CLS_ACT
		switch (result) {
		case TC_ACT_STOLEN:
		case TC_ACT_QUEUED:
		case TC_ACT_TRAP:
			*qerr = NET_XMIT_SUCCESS | __NET_XMIT_STOLEN;
			/* fall through */
		case TC_ACT_SHOT:
			return 0;
		}
#endif
		if (TC_H_MIN(res.classid) <= CAKE_QUEUES)
			return TC_H_MIN(res.classid);
	}
	return 0;
}

/* helper functions : might be changed when/if skb use a standard list_head */
/* remove one skb from head of slot queue */

static struct sk_buff *dequeue_head(struct cake_flow *flow)
{
	struct sk_buff *skb = flow->head;

	if (skb) {
		flow->head = skb->next;
		skb->next = NULL;
	}

	return skb;
}

/* add skb to flow queue (tail add) */

static void flow_queue_add(struct cake_flow *flow, struct sk_buff *skb)
{
	if (!flow->head)
		flow->head = skb;
	else
		flow->tail->next = skb;
	flow->tail = skb;
	skb->next = NULL;
}

static struct iphdr *cake_get_iphdr(const struct sk_buff *skb,
				    struct ipv6hdr *buf)
{
	unsigned int offset = skb_network_offset(skb);
	struct iphdr *iph;

	iph = skb_header_pointer(skb, offset, sizeof(struct iphdr), buf);

	if (!iph)
		return NULL;

	if (iph->version == 4 && iph->protocol == IPPROTO_IPV6)
		return skb_header_pointer(skb, offset + iph->ihl * 4,
					  sizeof(struct ipv6hdr), buf);

	else if (iph->version == 4)
		return iph;

	else if (iph->version == 6)
		return skb_header_pointer(skb, offset, sizeof(struct ipv6hdr),
					  buf);

	return NULL;
}

static struct tcphdr *cake_get_tcphdr(const struct sk_buff *skb,
				      void *buf, unsigned int bufsize)
{
	unsigned int offset = skb_network_offset(skb);
	const struct ipv6hdr *ipv6h;
	const struct tcphdr *tcph;
	const struct iphdr *iph;
	struct ipv6hdr _ipv6h;
	struct tcphdr _tcph;

	ipv6h = skb_header_pointer(skb, offset, sizeof(_ipv6h), &_ipv6h);

	if (!ipv6h)
		return NULL;

	if (ipv6h->version == 4) {
		iph = (struct iphdr *)ipv6h;
		offset += iph->ihl * 4;

		/* special-case 6in4 tunnelling, as that is a common way to get
		 * v6 connectivity in the home
		 */
		if (iph->protocol == IPPROTO_IPV6) {
			ipv6h = skb_header_pointer(skb, offset,
						   sizeof(_ipv6h), &_ipv6h);

			if (!ipv6h || ipv6h->nexthdr != IPPROTO_TCP)
				return NULL;

			offset += sizeof(struct ipv6hdr);

		} else if (iph->protocol != IPPROTO_TCP) {
			return NULL;
		}

	} else if (ipv6h->version == 6) {
		if (ipv6h->nexthdr != IPPROTO_TCP)
			return NULL;

		offset += sizeof(struct ipv6hdr);
	} else {
		return NULL;
	}

	tcph = skb_header_pointer(skb, offset, sizeof(_tcph), &_tcph);
	if (!tcph)
		return NULL;

	return skb_header_pointer(skb, offset,
				  min(__tcp_hdrlen(tcph), bufsize), buf);
}

static const u8 *cake_get_tcpopt(const struct tcphdr *tcph,
				int code, int *oplen)
<<<<<<< HEAD
{
	/* inspired by tcp_parse_options in tcp_input.c */
	int length = __tcp_hdrlen(tcph) - sizeof(struct tcphdr);
	const u8 *ptr = (const u8 *)(tcph + 1);

	while (length > 0) {
		int opcode = *ptr++;
		int opsize;

		if (opcode == TCPOPT_EOL)
			break;
		if (opcode == TCPOPT_NOP) {
			length--;
			continue;
		}
		opsize = *ptr++;
		if (opsize < 2 || opsize > length)
			break;

		if (opcode == code) {
			*oplen = opsize;
			return ptr;
		}

		ptr += opsize - 2;
		length -= opsize;
	}

	return NULL;
}

static bool cake_tcph_is_sack(const struct tcphdr *tcph)
=======
>>>>>>> e289f317
{
	int opsize;

	return cake_get_tcpopt(tcph, TCPOPT_SACK, &opsize) != NULL;
}

static void cake_tcph_get_tstamp(const struct tcphdr *tcph,
				 u32 *tsval, u32 *tsecr)
{
	const u8 *ptr;
	int opsize;

	ptr = cake_get_tcpopt(tcph, TCPOPT_TIMESTAMP, &opsize);

	if (ptr && opsize == TCPOLEN_TIMESTAMP) {
		*tsval = get_unaligned_be32(ptr);
		*tsecr = get_unaligned_be32(ptr + 4);
	}
}

static bool cake_tcph_may_drop(const struct tcphdr *tcph,
			       u32 tstamp_new, u32 tsecr_new)
{
	/* inspired by tcp_parse_options in tcp_input.c */
	int length = __tcp_hdrlen(tcph) - sizeof(struct tcphdr);
	const u8 *ptr = (const u8 *)(tcph + 1);
	u32 tstamp, tsecr;

	while (length > 0) {
		int opcode = *ptr++;
		int opsize;

		if (opcode == TCPOPT_EOL)
			break;
		if (opcode == TCPOPT_NOP) {
			length--;
			continue;
		}
		opsize = *ptr++;
		if (opsize < 2 || opsize > length)
			break;

<<<<<<< HEAD
=======
		if (opcode == code) {
			*oplen = opsize;
			return ptr;
		}

		ptr += opsize - 2;
		length -= opsize;
	}

	return NULL;
}

/* Compare two SACK sequences. A sequence is considered greater if it SACKs more
 * bytes than the other. In the case where both sequences ACKs bytes that the
 * other doesn't, A is considered greater.
 *
 * @return -1, 0 or 1 as normal compare functions
 */
static int cake_tcph_sack_compare(const struct tcphdr *tcph_a,
				  const struct tcphdr *tcph_b)
{
	u64 bytes_a = 0, bytes_b = 0;
	const u8 *sack_a, *sack_b;
	int oplen_a, oplen_b;
	bool first = true;

	sack_a = cake_get_tcpopt(tcph_a, TCPOPT_SACK, &oplen_a);
	sack_b = cake_get_tcpopt(tcph_b, TCPOPT_SACK, &oplen_b);

	if (sack_a && !sack_b)
		return -1;
	else if (sack_b && !sack_a)
		return 1;
	else if (!sack_a && !sack_b)
		return 0;

	/* pointer has already advanced past opcode and length bytes */
	oplen_a -= 2;

	while (oplen_a >= 8) {
		u32 right_a = get_unaligned_be32(sack_a + 4);
		u32 left_a = get_unaligned_be32(sack_a);
		const u8 *sack_tmp = sack_b;
		int oplen_tmp = oplen_b - 2;
		bool found = false;


		/* invalid or empty SACK range; ignore */
		if (left_a >= right_a)
			continue;

		bytes_a += right_a - left_a;

		while (oplen_tmp >= 8) {
			u32 right_b = get_unaligned_be32(sack_tmp + 4);
			u32 left_b = get_unaligned_be32(sack_tmp);

			if (left_b >= right_b)
				continue;

			if (first)
				bytes_b += right_b - left_b;

			if (left_b <= left_a && right_a <= right_b) {
				found = true;
				if (!first)
					break;
			}
			oplen_tmp -= 8;
			sack_tmp += 8;
		}

		first = false;

		if (!found)
			return -1;

		oplen_a -= 8;
		sack_a += 8;
	}

	/* If we made it this far, all ranges SACKed by A are covered by B, so
	 * either the SACKs are equal, or B SACKs more bytes.
	 */
	return bytes_b > bytes_a ? 1 : 0;
}

static void cake_tcph_get_tstamp(const struct tcphdr *tcph,
				 u32 *tsval, u32 *tsecr)
{
	const u8 *ptr;
	int opsize;

	ptr = cake_get_tcpopt(tcph, TCPOPT_TIMESTAMP, &opsize);

	if (ptr && opsize == TCPOLEN_TIMESTAMP) {
		*tsval = get_unaligned_be32(ptr);
		*tsecr = get_unaligned_be32(ptr + 4);
	}
}

static bool cake_tcph_may_drop(const struct tcphdr *tcph,
			       u32 tstamp_new, u32 tsecr_new)
{
	/* inspired by tcp_parse_options in tcp_input.c */
	int length = __tcp_hdrlen(tcph) - sizeof(struct tcphdr);
	const u8 *ptr = (const u8 *)(tcph + 1);
	u32 tstamp, tsecr;

	/* 3 reserved flags must be unset to avoid future breakage
	 * ECE/CWR/NS can be safely ignored
	 * ACK must be set
	 * All other flags URG/PSH/RST/SYN/FIN must be unset
	 * 0x0FFF0000 = all TCP flags (confirm ACK=1, others zero)
	 * 0x01C00000 = NS/CWR/ECE (safe to ignore)
	 * 0x0E3F0000 = 0x0FFF0000 & ~0x01C00000
	 */
	if (((tcp_flag_word(tcph) &
	      cpu_to_be32(0x0E3F0000)) != TCP_FLAG_ACK))
		return false;

	while (length > 0) {
		int opcode = *ptr++;
		int opsize;

		if (opcode == TCPOPT_EOL)
			break;
		if (opcode == TCPOPT_NOP) {
			length--;
			continue;
		}
		opsize = *ptr++;
		if (opsize < 2 || opsize > length)
			break;

>>>>>>> e289f317
		switch (opcode) {
		case TCPOPT_MD5SIG: /* doesn't influence state */
			break;

<<<<<<< HEAD
=======
		case TCPOPT_SACK: /* stricter checking performed later */
			if (opsize % 8 != 2)
				return false;
			break;

>>>>>>> e289f317
		case TCPOPT_TIMESTAMP:
			/* only drop timestamps lower than new */
			if (opsize != TCPOLEN_TIMESTAMP)
				return false;
			tstamp = get_unaligned_be32(ptr);
			tsecr = get_unaligned_be32(ptr + 4);
			if (tstamp > tstamp_new || tsecr > tsecr_new)
				return false;
			break;

		case TCPOPT_MSS:  /* these should only be set on SYN */
		case TCPOPT_WINDOW:
		case TCPOPT_SACK_PERM:
		case TCPOPT_FASTOPEN:
		case TCPOPT_EXP:
<<<<<<< HEAD
		case TCPOPT_SACK: /* be conservative and never drop SACKs */
		default:
=======
		default: /* don't drop if any unknown options are present */
>>>>>>> e289f317
			return false;
		}

		ptr += opsize - 2;
		length -= opsize;
	}

	return true;
}

static struct sk_buff *cake_ack_filter(struct cake_sched_data *q,
				       struct cake_flow *flow)
{
	bool aggressive = q->ack_filter == CAKE_ACK_AGGRESSIVE;
	struct sk_buff *elig_ack = NULL, *elig_ack_prev = NULL;
	struct sk_buff *skb_check, *skb_prev = NULL;
	const struct ipv6hdr *ipv6h, *ipv6h_check;
	unsigned char _tcph[64], _tcph_check[64];
	const struct tcphdr *tcph, *tcph_check;
	const struct iphdr *iph, *iph_check;
	struct ipv6hdr _iph, _iph_check;
	const struct sk_buff *skb;
	int seglen, num_found = 0;
	u32 tstamp = 0, tsecr = 0;
<<<<<<< HEAD
=======
	int sack_comp;
>>>>>>> e289f317

	/* no other possible ACKs to filter */
	if (flow->head == flow->tail)
		return NULL;

	skb = flow->tail;
	tcph = cake_get_tcphdr(skb, _tcph, sizeof(_tcph));
	iph = cake_get_iphdr(skb, &_iph);
	if (!tcph)
		return NULL;

	cake_tcph_get_tstamp(tcph, &tstamp, &tsecr);

	/* the 'triggering' packet need only have the ACK flag set.
	 * also check that SYN is not set, as there won't be any previous ACKs.
	 */
	if ((tcp_flag_word(tcph) &
	     (TCP_FLAG_ACK | TCP_FLAG_SYN)) != TCP_FLAG_ACK)
		return NULL;

	/* the 'triggering' ACK is at the tail of the queue, we have already
	 * returned if it is the only packet in the flow. loop through the rest
	 * of the queue looking for pure ACKs with the same 5-tuple as the
	 * triggering one.
	 */
	for (skb_check = flow->head;
	     skb_check && skb_check != skb;
	     skb_prev = skb_check, skb_check = skb_check->next) {
		iph_check = cake_get_iphdr(skb_check, &_iph_check);
		tcph_check = cake_get_tcphdr(skb_check, &_tcph_check,
					     sizeof(_tcph_check));

		/* only TCP packets with matching 5-tuple are eligible, and
		 * never drop a SACK */
		if (!tcph_check || iph->version != iph_check->version ||
		    tcph_check->source != tcph->source ||
		    tcph_check->dest != tcph->dest ||
		    !cake_tcph_may_drop(tcph_check, tstamp, tsecr))
			continue;

		if (iph_check->version == 4) {
			if (iph_check->saddr != iph->saddr ||
			    iph_check->daddr != iph->daddr)
				continue;

			seglen = ntohs(iph_check->tot_len) -
				       (4 * iph_check->ihl);
		} else if (iph_check->version == 6) {
			ipv6h = (struct ipv6hdr *)iph;
			ipv6h_check = (struct ipv6hdr *)iph_check;

			if (ipv6_addr_cmp(&ipv6h_check->saddr, &ipv6h->saddr) ||
			    ipv6_addr_cmp(&ipv6h_check->daddr, &ipv6h->daddr))
				continue;

			seglen = ntohs(ipv6h_check->payload_len);
		} else {
			WARN_ON(1);  /* shouldn't happen */
			continue;
		}

		/* Don't drop ACKs with segment data, and don't drop ACKs higher
		 * cumulative ACK counter than triggering packet. Check ACK
		 * seqno here to avoid parsing SACK options of packets we are
		 * going to exclude anyway.
		 */
<<<<<<< HEAD
		if (((tcp_flag_word(tcph_check) &
		      cpu_to_be32(0x0E3F0000)) != TCP_FLAG_ACK) ||
		    ((seglen - __tcp_hdrlen(tcph_check)) != 0))
=======
		if ((seglen - __tcp_hdrlen(tcph_check)) != 0 ||
		    (int32_t)(ntohl(tcph_check->ack_seq) -
  			      ntohl(tcph->ack_seq)) > 0)
>>>>>>> e289f317
			continue;

		/* Check SACK options. The triggering packet must SACK more data
		 * than the ACK under consideration, or SACK the same range but
		 * have a larger cumulative ACK counter. The latter is a
		 * pathological case, but is contained in the following check
		 * anyway, just to be safe.
		 */
		sack_comp = cake_tcph_sack_compare(tcph_check, tcph);

		if (sack_comp < 0 ||
		    (ntohl(tcph_check->ack_seq) == ntohl(tcph->ack_seq) &&
		     sack_comp == 0))
			continue;

		/* At this point we have found an eligible pure ACK to drop; if
		 * we are in aggressive mode, we are done. Otherwise, keep
		 * searching unless this is the second eligible ACK we
		 * found.
		 *
		 * Since we want to drop ACK closest to the head of the queue,
		 * save the first eligible ACK we find, even if we need to loop
		 * again.
		 */
		if (!elig_ack) {
			elig_ack = skb_check;
			elig_ack_prev = skb_prev;
		}

		if (num_found++ > 0 || aggressive)
			goto found;
	}

	return NULL;

found:
	if (elig_ack_prev)
		elig_ack_prev->next = elig_ack->next;
	else
		flow->head = elig_ack->next;

	elig_ack->next = NULL;

	return elig_ack;
}

static u64 cake_ewma(u64 avg, u64 sample, u32 shift)
{
	avg -= avg >> shift;
	avg += sample >> shift;
	return avg;
}

static u32 cake_calc_overhead(struct cake_sched_data *q, u32 len, u32 off)
{
	if (q->rate_flags & CAKE_FLAG_OVERHEAD)
		len -= off;

	if (q->max_netlen < len)
		q->max_netlen = len;
	if (q->min_netlen > len)
		q->min_netlen = len;

	len += q->rate_overhead;

	if (len < q->rate_mpu)
		len = q->rate_mpu;

	if (q->atm_mode == CAKE_ATM_ATM) {
		len += 47;
		len /= 48;
		len *= 53;
	} else if (q->atm_mode == CAKE_ATM_PTM) {
		/* Add one byte per 64 bytes or part thereof.
		 * This is conservative and easier to calculate than the
		 * precise value.
		 */
		len += (len + 63) / 64;
	}

	if (q->max_adjlen < len)
		q->max_adjlen = len;
	if (q->min_adjlen > len)
		q->min_adjlen = len;

	return len;
}

static u32 cake_overhead(struct cake_sched_data *q, const struct sk_buff *skb)
{
	const struct skb_shared_info *shinfo = skb_shinfo(skb);
	unsigned int hdr_len, last_len = 0;
	u32 off = skb_network_offset(skb);
	u32 len = qdisc_pkt_len(skb);
	u16 segs = 1;

	q->avg_netoff = cake_ewma(q->avg_netoff, off << 16, 8);

	if (!shinfo->gso_size)
		return cake_calc_overhead(q, len, off);

	/* borrowed from qdisc_pkt_len_init() */
	hdr_len = skb_transport_header(skb) - skb_mac_header(skb);

	/* + transport layer */
	if (likely(shinfo->gso_type & (SKB_GSO_TCPV4 |
						SKB_GSO_TCPV6))) {
		const struct tcphdr *th;
		struct tcphdr _tcphdr;

		th = skb_header_pointer(skb, skb_transport_offset(skb),
					sizeof(_tcphdr), &_tcphdr);
		if (likely(th))
			hdr_len += __tcp_hdrlen(th);
	} else {
		struct udphdr _udphdr;

		if (skb_header_pointer(skb, skb_transport_offset(skb),
				       sizeof(_udphdr), &_udphdr))
			hdr_len += sizeof(struct udphdr);
	}

	if (unlikely(shinfo->gso_type & SKB_GSO_DODGY))
		segs = DIV_ROUND_UP(skb->len - hdr_len,
				    shinfo->gso_size);
	else
		segs = shinfo->gso_segs;

	len = shinfo->gso_size + hdr_len;
	last_len = skb->len - shinfo->gso_size * (segs - 1);

	return (cake_calc_overhead(q, len, off) * (segs - 1) +
		cake_calc_overhead(q, last_len, off));
}

static void cake_heap_swap(struct cake_sched_data *q, u16 i, u16 j)
{
	struct cake_heap_entry ii = q->overflow_heap[i];
	struct cake_heap_entry jj = q->overflow_heap[j];

	q->overflow_heap[i] = jj;
	q->overflow_heap[j] = ii;

	q->tins[ii.t].overflow_idx[ii.b] = j;
	q->tins[jj.t].overflow_idx[jj.b] = i;
}

static u32 cake_heap_get_backlog(const struct cake_sched_data *q, u16 i)
{
	struct cake_heap_entry ii = q->overflow_heap[i];

	return q->tins[ii.t].backlogs[ii.b];
}

static void cake_heapify(struct cake_sched_data *q, u16 i)
{
	static const u32 a = CAKE_MAX_TINS * CAKE_QUEUES;
	u32 mb = cake_heap_get_backlog(q, i);
	u32 m = i;

	while (m < a) {
		u32 l = m + m + 1;
		u32 r = l + 1;

		if (l < a) {
			u32 lb = cake_heap_get_backlog(q, l);

			if (lb > mb) {
				m  = l;
				mb = lb;
			}
		}

		if (r < a) {
			u32 rb = cake_heap_get_backlog(q, r);

			if (rb > mb) {
				m  = r;
				mb = rb;
			}
		}

		if (m != i) {
			cake_heap_swap(q, i, m);
			i = m;
		} else {
			break;
		}
	}
}

static void cake_heapify_up(struct cake_sched_data *q, u16 i)
{
	while (i > 0 && i < CAKE_MAX_TINS * CAKE_QUEUES) {
		u16 p = (i - 1) >> 1;
		u32 ib = cake_heap_get_backlog(q, i);
		u32 pb = cake_heap_get_backlog(q, p);

		if (ib > pb) {
			cake_heap_swap(q, i, p);
			i = p;
		} else {
			break;
		}
	}
}

static int cake_advance_shaper(struct cake_sched_data *q,
			       struct cake_tin_data *b,
			       struct sk_buff *skb,
			       ktime_t now, bool drop)
{
	u32 len = get_cobalt_cb(skb)->adjusted_len;

	/* charge packet bandwidth to this tin
	 * and to the global shaper.
	 */
	if (q->rate_ns) {
		u64 tin_dur = (len * b->tin_rate_ns) >> b->tin_rate_shft;
		u64 global_dur = (len * q->rate_ns) >> q->rate_shft;
		u64 failsafe_dur = global_dur + (global_dur >> 1);

		if (ktime_before(b->time_next_packet, now))
			b->time_next_packet = ktime_add_ns(b->time_next_packet,
							   tin_dur);

		else if (ktime_before(b->time_next_packet,
				      ktime_add_ns(now, tin_dur)))
			b->time_next_packet = ktime_add_ns(now, tin_dur);

		q->time_next_packet = ktime_add_ns(q->time_next_packet,
						   global_dur);
		if (!drop)
			q->failsafe_next_packet = \
				ktime_add_ns(q->failsafe_next_packet,
					     failsafe_dur);
	}
	return len;
}

static unsigned int cake_drop(struct Qdisc *sch, struct sk_buff **to_free)
{
	struct cake_sched_data *q = qdisc_priv(sch);
	ktime_t now = ktime_get();
	u32 idx = 0, tin = 0, len;
	struct cake_heap_entry qq;
	struct cake_tin_data *b;
	struct cake_flow *flow;
	struct sk_buff *skb;

	if (!q->overflow_timeout) {
		int i;
		/* Build fresh max-heap */
		for (i = CAKE_MAX_TINS * CAKE_QUEUES / 2; i >= 0; i--)
			cake_heapify(q, i);
	}
	q->overflow_timeout = 65535;

	/* select longest queue for pruning */
	qq  = q->overflow_heap[0];
	tin = qq.t;
	idx = qq.b;

	b = &q->tins[tin];
	flow = &b->flows[idx];
	skb = dequeue_head(flow);
	if (unlikely(!skb)) {
		/* heap has gone wrong, rebuild it next time */
		q->overflow_timeout = 0;
		return idx + (tin << 16);
	}

	if (cobalt_queue_full(&flow->cvars, &b->cparams, now))
		b->unresponsive_flow_count++;

	len = qdisc_pkt_len(skb);
	q->buffer_used      -= skb->truesize;
	b->backlogs[idx]    -= len;
	b->tin_backlog      -= len;
	sch->qstats.backlog -= len;
	qdisc_tree_reduce_backlog(sch, 1, len);

	flow->dropped++;
	b->tin_dropped++;
	sch->qstats.drops++;

	if (q->rate_flags & CAKE_FLAG_INGRESS)
		cake_advance_shaper(q, b, skb, now, true);

	__qdisc_drop(skb, to_free);
	sch->q.qlen--;

	cake_heapify(q, 0);

	return idx + (tin << 16);
}

static void cake_wash_diffserv(struct sk_buff *skb)
{
	switch (skb->protocol) {
	case htons(ETH_P_IP):
		ipv4_change_dsfield(ip_hdr(skb), INET_ECN_MASK, 0);
		break;
	case htons(ETH_P_IPV6):
		ipv6_change_dsfield(ipv6_hdr(skb), INET_ECN_MASK, 0);
		break;
	default:
		break;
	}
}

static u8 cake_handle_diffserv(struct sk_buff *skb, u16 wash)
{
	u8 dscp;

	switch (skb->protocol) {
	case htons(ETH_P_IP):
		dscp = ipv4_get_dsfield(ip_hdr(skb)) >> 2;
		if (wash && dscp)
			ipv4_change_dsfield(ip_hdr(skb), INET_ECN_MASK, 0);
		return dscp;

	case htons(ETH_P_IPV6):
		dscp = ipv6_get_dsfield(ipv6_hdr(skb)) >> 2;
		if (wash && dscp)
			ipv6_change_dsfield(ipv6_hdr(skb), INET_ECN_MASK, 0);
		return dscp;

	case htons(ETH_P_ARP):
		return 0x38;  /* CS7 - Net Control */

	default:
		/* If there is no Diffserv field, treat as best-effort */
		return 0;
	}
}

static void cake_reconfigure(struct Qdisc *sch);

static s32 cake_enqueue(struct sk_buff *skb, struct Qdisc *sch,
			struct sk_buff **to_free)
{
	struct cake_sched_data *q = qdisc_priv(sch);
	int len = qdisc_pkt_len(skb);
	int uninitialized_var(ret);
	struct sk_buff *ack = NULL;
	ktime_t now = ktime_get();
	struct cake_tin_data *b;
	struct cake_flow *flow;
	u32 idx, tin;

	if (TC_H_MAJ(skb->priority) == sch->handle &&
	    TC_H_MIN(skb->priority) > 0 &&
	    TC_H_MIN(skb->priority) <= q->tin_cnt) {
		tin = TC_H_MIN(skb->priority) - 1;

		if (q->rate_flags & CAKE_FLAG_WASH)
			cake_wash_diffserv(skb);
	} else if (q->tin_mode != CAKE_DIFFSERV_BESTEFFORT) {
		/* extract the Diffserv Precedence field, if it exists */
		/* and clear DSCP bits if washing */
		tin = q->tin_index[cake_handle_diffserv(skb,
				q->rate_flags & CAKE_FLAG_WASH)];
		if (unlikely(tin >= q->tin_cnt))
			tin = 0;
	} else {
		tin = 0;
		if (q->rate_flags & CAKE_FLAG_WASH)
			cake_wash_diffserv(skb);
	}

	b = &q->tins[tin];

	/* choose flow to insert into */
	idx = cake_classify(sch, b, skb, q->flow_mode, &ret);
	if (idx == 0) {
		if (ret & __NET_XMIT_BYPASS)
			qdisc_qstats_drop(sch);
		__qdisc_drop(skb, to_free);
		return ret;
	}
	idx--;
	flow = &b->flows[idx];

	/* ensure shaper state isn't stale */
	if (!b->tin_backlog) {
		if (ktime_before(b->time_next_packet, now))
			b->time_next_packet = now;

		if (!sch->q.qlen) {
			if (ktime_before(q->time_next_packet, now)) {
				q->failsafe_next_packet = now;
				q->time_next_packet = now;
			} else if (ktime_after(q->time_next_packet, now) &&
				   ktime_after(q->failsafe_next_packet, now)) {
				u64 next = \
					min(ktime_to_ns(q->time_next_packet),
					    ktime_to_ns(
						   q->failsafe_next_packet));
				sch->qstats.overlimits++;
				qdisc_watchdog_schedule_ns(&q->watchdog, next);
			}
		}
	}

	if (unlikely(len > b->max_skblen))
		b->max_skblen = len;

	if (skb_is_gso(skb) && q->rate_flags & CAKE_FLAG_SPLIT_GSO) {
		struct sk_buff *segs, *nskb;
		netdev_features_t features = netif_skb_features(skb);
		unsigned int slen = 0;

		segs = skb_gso_segment(skb, features & ~NETIF_F_GSO_MASK);
		if (IS_ERR_OR_NULL(segs))
			return qdisc_drop(skb, sch, to_free);

		while (segs) {
			nskb = segs->next;
			segs->next = NULL;
			qdisc_skb_cb(segs)->pkt_len = segs->len;
			cobalt_set_enqueue_time(segs, now);
			get_cobalt_cb(segs)->adjusted_len = cake_overhead(q,
									  segs);
			flow_queue_add(flow, segs);

			sch->q.qlen++;
			slen += segs->len;
			q->buffer_used += segs->truesize;
			b->packets++;
			segs = nskb;
		}

		/* stats */
		b->bytes	    += slen;
		b->backlogs[idx]    += slen;
		b->tin_backlog      += slen;
		sch->qstats.backlog += slen;
		q->avg_window_bytes += slen;

		qdisc_tree_reduce_backlog(sch, 1, len);
		consume_skb(skb);
	} else {
		/* not splitting */
		cobalt_set_enqueue_time(skb, now);
		get_cobalt_cb(skb)->adjusted_len = cake_overhead(q, skb);
		flow_queue_add(flow, skb);

		if (q->ack_filter)
			ack = cake_ack_filter(q, flow);

		if (ack) {
			b->ack_drops++;
			sch->qstats.drops++;
			b->bytes += qdisc_pkt_len(ack);
			len -= qdisc_pkt_len(ack);
			q->buffer_used += skb->truesize - ack->truesize;
			if (q->rate_flags & CAKE_FLAG_INGRESS)
				cake_advance_shaper(q, b, ack, now, true);

			qdisc_tree_reduce_backlog(sch, 1, qdisc_pkt_len(ack));
			consume_skb(ack);
		} else {
			sch->q.qlen++;
			q->buffer_used      += skb->truesize;
		}

		/* stats */
		b->packets++;
		b->bytes	    += len;
		b->backlogs[idx]    += len;
		b->tin_backlog      += len;
		sch->qstats.backlog += len;
		q->avg_window_bytes += len;
	}

	if (q->overflow_timeout)
		cake_heapify_up(q, b->overflow_idx[idx]);

	/* incoming bandwidth capacity estimate */
	if (q->rate_flags & CAKE_FLAG_AUTORATE_INGRESS) {
		u64 packet_interval = \
			ktime_to_ns(ktime_sub(now, q->last_packet_time));

		if (packet_interval > NSEC_PER_SEC)
			packet_interval = NSEC_PER_SEC;

		/* filter out short-term bursts, eg. wifi aggregation */
		q->avg_packet_interval = \
			cake_ewma(q->avg_packet_interval,
				  packet_interval,
				  (packet_interval > q->avg_packet_interval ?
					  2 : 8));

		q->last_packet_time = now;

		if (packet_interval > q->avg_packet_interval) {
			u64 window_interval = \
				ktime_to_ns(ktime_sub(now,
						      q->avg_window_begin));
			u64 b = q->avg_window_bytes * (u64)NSEC_PER_SEC;

			do_div(b, window_interval);
			q->avg_peak_bandwidth =
				cake_ewma(q->avg_peak_bandwidth, b,
					  b > q->avg_peak_bandwidth ? 2 : 8);
			q->avg_window_bytes = 0;
			q->avg_window_begin = now;

			if (ktime_after(now,
					ktime_add_ms(q->last_reconfig_time,
						     250))) {
				q->rate_bps = (q->avg_peak_bandwidth * 15) >> 4;
				cake_reconfigure(sch);
			}
		}
	} else {
		q->avg_window_bytes = 0;
		q->last_packet_time = now;
	}

	/* flowchain */
	if (!flow->set || flow->set == CAKE_SET_DECAYING) {
		struct cake_host *srchost = &b->hosts[flow->srchost];
		struct cake_host *dsthost = &b->hosts[flow->dsthost];
		u16 host_load = 1;

		if (!flow->set) {
			list_add_tail(&flow->flowchain, &b->new_flows);
		} else {
			b->decaying_flow_count--;
			list_move_tail(&flow->flowchain, &b->new_flows);
		}
		flow->set = CAKE_SET_SPARSE;
		b->sparse_flow_count++;

		if (cake_dsrc(q->flow_mode))
			host_load = max(host_load, srchost->srchost_refcnt);

		if (cake_ddst(q->flow_mode))
			host_load = max(host_load, dsthost->dsthost_refcnt);

		flow->deficit = (b->flow_quantum *
				 quantum_div[host_load]) >> 16;
	} else if (flow->set == CAKE_SET_SPARSE_WAIT) {
		/* this flow was empty, accounted as a sparse flow, but actually
		 * in the bulk rotation.
		 */
		flow->set = CAKE_SET_BULK;
		b->sparse_flow_count--;
		b->bulk_flow_count++;
	}

	if (q->buffer_used > q->buffer_max_used)
		q->buffer_max_used = q->buffer_used;

	if (q->buffer_used > q->buffer_limit) {
		u32 dropped = 0;

		while (q->buffer_used > q->buffer_limit) {
			dropped++;
			cake_drop(sch, to_free);
		}
		b->drop_overlimit += dropped;
	}
	return NET_XMIT_SUCCESS;
}

static struct sk_buff *cake_dequeue_one(struct Qdisc *sch)
{
	struct cake_sched_data *q = qdisc_priv(sch);
	struct cake_tin_data *b = &q->tins[q->cur_tin];
	struct cake_flow *flow = &b->flows[q->cur_flow];
	struct sk_buff *skb = NULL;
	u32 len;

	if (flow->head) {
		skb = dequeue_head(flow);
		len = qdisc_pkt_len(skb);
		b->backlogs[q->cur_flow] -= len;
		b->tin_backlog		 -= len;
		sch->qstats.backlog      -= len;
		q->buffer_used		 -= skb->truesize;
		sch->q.qlen--;

		if (q->overflow_timeout)
			cake_heapify(q, b->overflow_idx[q->cur_flow]);
	}
	return skb;
}

/* Discard leftover packets from a tin no longer in use. */
static void cake_clear_tin(struct Qdisc *sch, u16 tin)
{
	struct cake_sched_data *q = qdisc_priv(sch);
	struct sk_buff *skb;

	q->cur_tin = tin;
	for (q->cur_flow = 0; q->cur_flow < CAKE_QUEUES; q->cur_flow++)
		while (!!(skb = cake_dequeue_one(sch)))
			kfree_skb(skb);
}

static struct sk_buff *cake_dequeue(struct Qdisc *sch)
{
	struct cake_sched_data *q = qdisc_priv(sch);
	struct cake_tin_data *b = &q->tins[q->cur_tin];
	struct cake_host *srchost, *dsthost;
	ktime_t now = ktime_get();
	struct cake_flow *flow;
	struct list_head *head;
	bool first_flow = true;
	struct sk_buff *skb;
	u16 host_load;
	u64 delay;
	u32 len;

begin:
	if (!sch->q.qlen)
		return NULL;

	/* global hard shaper */
	if (ktime_after(q->time_next_packet, now) &&
	    ktime_after(q->failsafe_next_packet, now)) {
		u64 next = min(ktime_to_ns(q->time_next_packet),
			       ktime_to_ns(q->failsafe_next_packet));
		sch->qstats.overlimits++;
		qdisc_watchdog_schedule_ns(&q->watchdog, next);
		return NULL;
	}

	/* Choose a class to work on. */
	if (!q->rate_ns) {
		/* In unlimited mode, can't rely on shaper timings, just balance
		 * with DRR
		 */
		while (b->tin_deficit < 0 ||
		       !(b->sparse_flow_count + b->bulk_flow_count)) {
			if (b->tin_deficit <= 0)
				b->tin_deficit += b->tin_quantum_band;

			q->cur_tin++;
			b++;
			if (q->cur_tin >= q->tin_cnt) {
				q->cur_tin = 0;
				b = q->tins;
			}
		}
	} else {
		/* In shaped mode, choose:
		 * - Highest-priority tin with queue and meeting schedule, or
		 * - The earliest-scheduled tin with queue.
		 */
		ktime_t best_time = ns_to_ktime(KTIME_MAX);
		int tin, best_tin = 0;

		for (tin = 0; tin < q->tin_cnt; tin++) {
			b = q->tins + tin;
			if ((b->sparse_flow_count + b->bulk_flow_count) > 0) {
				ktime_t time_to_pkt = \
					ktime_sub(b->time_next_packet, now);

				if (ktime_to_ns(time_to_pkt) <= 0 ||
				    ktime_compare(time_to_pkt,
					          best_time) <= 0) {
					best_time = time_to_pkt;
					best_tin = tin;
				}
			}
		}

		q->cur_tin = best_tin;
		b = q->tins + best_tin;
	}

retry:
	/* service this class */
	head = &b->decaying_flows;
	if (!first_flow || list_empty(head)) {
		head = &b->new_flows;
		if (list_empty(head)) {
			head = &b->old_flows;
			if (unlikely(list_empty(head))) {
				head = &b->decaying_flows;
				if (unlikely(list_empty(head)))
					goto begin;
			}
		}
	}
	flow = list_first_entry(head, struct cake_flow, flowchain);
	q->cur_flow = flow - b->flows;
	first_flow = false;

	/* triple isolation (modified DRR++) */
	srchost = &b->hosts[flow->srchost];
	dsthost = &b->hosts[flow->dsthost];
	host_load = 1;

	if (cake_dsrc(q->flow_mode))
		host_load = max(host_load, srchost->srchost_refcnt);

	if (cake_ddst(q->flow_mode))
		host_load = max(host_load, dsthost->dsthost_refcnt);

	WARN_ON(host_load > CAKE_QUEUES);

	/* flow isolation (DRR++) */
	if (flow->deficit <= 0) {
		/* The shifted prandom_u32() is a way to apply dithering to
		 * avoid accumulating roundoff errors
		 */
		flow->deficit += (b->flow_quantum * quantum_div[host_load] +
				  (prandom_u32() >> 16)) >> 16;
		list_move_tail(&flow->flowchain, &b->old_flows);

		/* Keep all flows with deficits out of the sparse and decaying
		 * rotations.  No non-empty flow can go into the decaying
		 * rotation, so they can't get deficits
		 */
		if (flow->set == CAKE_SET_SPARSE) {
			if (flow->head) {
				b->sparse_flow_count--;
				b->bulk_flow_count++;
				flow->set = CAKE_SET_BULK;
			} else {
				/* we've moved it to the bulk rotation for
				 * correct deficit accounting but we still want
				 * to count it as a sparse flow, not a bulk one.
				 */
				flow->set = CAKE_SET_SPARSE_WAIT;
			}
		}
		goto retry;
	}

	/* Retrieve a packet via the AQM */
	while (1) {
		skb = cake_dequeue_one(sch);
		if (!skb) {
			/* this queue was actually empty */
			if (cobalt_queue_empty(&flow->cvars, &b->cparams, now))
				b->unresponsive_flow_count--;

			if (flow->cvars.p_drop || flow->cvars.count ||
			    ktime_before(now, flow->cvars.drop_next)) {
				/* keep in the flowchain until the state has
				 * decayed to rest
				 */
				list_move_tail(&flow->flowchain,
					       &b->decaying_flows);
				if (flow->set == CAKE_SET_BULK) {
					b->bulk_flow_count--;
					b->decaying_flow_count++;
				} else if (flow->set == CAKE_SET_SPARSE ||
					   flow->set == CAKE_SET_SPARSE_WAIT) {
					b->sparse_flow_count--;
					b->decaying_flow_count++;
				}
				flow->set = CAKE_SET_DECAYING;
			} else {
				/* remove empty queue from the flowchain */
				list_del_init(&flow->flowchain);
				if (flow->set == CAKE_SET_SPARSE ||
				    flow->set == CAKE_SET_SPARSE_WAIT)
					b->sparse_flow_count--;
				else if (flow->set == CAKE_SET_BULK)
					b->bulk_flow_count--;
				else
					b->decaying_flow_count--;

				flow->set = CAKE_SET_NONE;
				srchost->srchost_refcnt--;
				dsthost->dsthost_refcnt--;
			}
			goto begin;
		}

		/* Last packet in queue may be marked, shouldn't be dropped */
		if (!cobalt_should_drop(&flow->cvars, &b->cparams, now, skb,
					(b->bulk_flow_count *
					 !!(q->rate_flags &
					    CAKE_FLAG_INGRESS))) ||
		    !flow->head)
			break;

		/* drop this packet, get another one */
		if (q->rate_flags & CAKE_FLAG_INGRESS) {
			len = cake_advance_shaper(q, b, skb,
						  now, true);
			flow->deficit -= len;
			b->tin_deficit -= len;
		}
		flow->dropped++;
		b->tin_dropped++;
		qdisc_tree_reduce_backlog(sch, 1, qdisc_pkt_len(skb));
		qdisc_qstats_drop(sch);
		kfree_skb(skb);
		if (q->rate_flags & CAKE_FLAG_INGRESS)
			goto retry;
	}

	b->tin_ecn_mark += !!flow->cvars.ecn_marked;
	qdisc_bstats_update(sch, skb);

	/* collect delay stats */
	delay = ktime_to_ns(ktime_sub(now, cobalt_get_enqueue_time(skb)));
	b->avge_delay = cake_ewma(b->avge_delay, delay, 8);
	b->peak_delay = cake_ewma(b->peak_delay, delay,
				  delay > b->peak_delay ? 2 : 8);
	b->base_delay = cake_ewma(b->base_delay, delay,
				  delay < b->base_delay ? 2 : 8);

	len = cake_advance_shaper(q, b, skb, now, false);
	flow->deficit -= len;
	b->tin_deficit -= len;

	if (ktime_after(q->time_next_packet, now) && sch->q.qlen) {
		u64 next = min(ktime_to_ns(q->time_next_packet),
			       ktime_to_ns(q->failsafe_next_packet));
		qdisc_watchdog_schedule_ns(&q->watchdog, next);
	} else if (!sch->q.qlen) {
		int i;

		for (i = 0; i < q->tin_cnt; i++) {
			if (q->tins[i].decaying_flow_count) {
				ktime_t next = \
					ktime_add_ns(now,
						     q->tins[i].cparams.target);

				qdisc_watchdog_schedule_ns(&q->watchdog,
							   ktime_to_ns(next));
				break;
			}
		}
	}

	if (q->overflow_timeout)
		q->overflow_timeout--;

	return skb;
}

static void cake_reset(struct Qdisc *sch)
{
	u32 c;

	for (c = 0; c < CAKE_MAX_TINS; c++)
		cake_clear_tin(sch, c);
}

static const struct nla_policy cake_policy[TCA_CAKE_MAX + 1] = {
	[TCA_CAKE_BASE_RATE64]   = { .type = NLA_U64 },
	[TCA_CAKE_DIFFSERV_MODE] = { .type = NLA_U32 },
	[TCA_CAKE_ATM]		 = { .type = NLA_U32 },
	[TCA_CAKE_FLOW_MODE]     = { .type = NLA_U32 },
	[TCA_CAKE_OVERHEAD]      = { .type = NLA_S32 },
	[TCA_CAKE_RTT]		 = { .type = NLA_U32 },
	[TCA_CAKE_TARGET]	 = { .type = NLA_U32 },
	[TCA_CAKE_AUTORATE]      = { .type = NLA_U32 },
	[TCA_CAKE_MEMORY]	 = { .type = NLA_U32 },
	[TCA_CAKE_NAT]		 = { .type = NLA_U32 },
	[TCA_CAKE_RAW]		 = { .type = NLA_U32 },
	[TCA_CAKE_WASH]		 = { .type = NLA_U32 },
	[TCA_CAKE_MPU]		 = { .type = NLA_U32 },
	[TCA_CAKE_INGRESS]	 = { .type = NLA_U32 },
	[TCA_CAKE_ACK_FILTER]	 = { .type = NLA_U32 },
};

static void cake_set_rate(struct cake_tin_data *b, u64 rate, u32 mtu,
			  u64 target_ns, u64 rtt_est_ns)
{
	/* convert byte-rate into time-per-byte
	 * so it will always unwedge in reasonable time.
	 */
	static const u64 MIN_RATE = 64;
	u32 byte_target = mtu;
	u64 byte_target_ns;
	u8  rate_shft = 0;
	u64 rate_ns = 0;

	b->flow_quantum = 1514;
	if (rate) {
		b->flow_quantum = max(min(rate >> 12, 1514ULL), 300ULL);
		rate_shft = 34;
		rate_ns = ((u64)NSEC_PER_SEC) << rate_shft;
		rate_ns = div64_u64(rate_ns, max(MIN_RATE, rate));
		while (!!(rate_ns >> 34)) {
			rate_ns >>= 1;
			rate_shft--;
		}
	} /* else unlimited, ie. zero delay */

	b->tin_rate_bps  = rate;
	b->tin_rate_ns   = rate_ns;
	b->tin_rate_shft = rate_shft;

	byte_target_ns = (byte_target * rate_ns) >> rate_shft;

	b->cparams.target = max((byte_target_ns * 3) / 2, target_ns);
	b->cparams.interval = max(rtt_est_ns +
				     b->cparams.target - target_ns,
				     b->cparams.target * 2);
	b->cparams.mtu_time = byte_target_ns;
	b->cparams.p_inc = 1 << 24; /* 1/256 */
	b->cparams.p_dec = 1 << 20; /* 1/4096 */
}

static int cake_config_besteffort(struct Qdisc *sch)
{
	struct cake_sched_data *q = qdisc_priv(sch);
	struct cake_tin_data *b = &q->tins[0];
	u32 mtu = psched_mtu(qdisc_dev(sch));
	u64 rate = q->rate_bps;

	q->tin_cnt = 1;

	q->tin_index = besteffort;
	q->tin_order = normal_order;

	cake_set_rate(b, rate, mtu,
		      us_to_ns(q->target), us_to_ns(q->interval));
	b->tin_quantum_band = 65535;
	b->tin_quantum_prio = 65535;

	return 0;
}

static int cake_config_precedence(struct Qdisc *sch)
{
	/* convert high-level (user visible) parameters into internal format */
	struct cake_sched_data *q = qdisc_priv(sch);
	u32 mtu = psched_mtu(qdisc_dev(sch));
	u64 rate = q->rate_bps;
	u32 quantum1 = 256;
	u32 quantum2 = 256;
	u32 i;

	q->tin_cnt = 8;
	q->tin_index = precedence;
	q->tin_order = normal_order;

	for (i = 0; i < q->tin_cnt; i++) {
		struct cake_tin_data *b = &q->tins[i];

		cake_set_rate(b, rate, mtu, us_to_ns(q->target),
			      us_to_ns(q->interval));

		b->tin_quantum_prio = max_t(u16, 1U, quantum1);
		b->tin_quantum_band = max_t(u16, 1U, quantum2);

		/* calculate next class's parameters */
		rate  *= 7;
		rate >>= 3;

		quantum1  *= 3;
		quantum1 >>= 1;

		quantum2  *= 7;
		quantum2 >>= 3;
	}

	return 0;
}

/*	List of known Diffserv codepoints:
 *
 *	Least Effort (CS1)
 *	Best Effort (CS0)
 *	Max Reliability & LLT "Lo" (TOS1)
 *	Max Throughput (TOS2)
 *	Min Delay (TOS4)
 *	LLT "La" (TOS5)
 *	Assured Forwarding 1 (AF1x) - x3
 *	Assured Forwarding 2 (AF2x) - x3
 *	Assured Forwarding 3 (AF3x) - x3
 *	Assured Forwarding 4 (AF4x) - x3
 *	Precedence Class 2 (CS2)
 *	Precedence Class 3 (CS3)
 *	Precedence Class 4 (CS4)
 *	Precedence Class 5 (CS5)
 *	Precedence Class 6 (CS6)
 *	Precedence Class 7 (CS7)
 *	Voice Admit (VA)
 *	Expedited Forwarding (EF)

 *	Total 25 codepoints.
 */

/*	List of traffic classes in RFC 4594:
 *		(roughly descending order of contended priority)
 *		(roughly ascending order of uncontended throughput)
 *
 *	Network Control (CS6,CS7)      - routing traffic
 *	Telephony (EF,VA)         - aka. VoIP streams
 *	Signalling (CS5)               - VoIP setup
 *	Multimedia Conferencing (AF4x) - aka. video calls
 *	Realtime Interactive (CS4)     - eg. games
 *	Multimedia Streaming (AF3x)    - eg. YouTube, NetFlix, Twitch
 *	Broadcast Video (CS3)
 *	Low Latency Data (AF2x,TOS4)      - eg. database
 *	Ops, Admin, Management (CS2,TOS1) - eg. ssh
 *	Standard Service (CS0 & unrecognised codepoints)
 *	High Throughput Data (AF1x,TOS2)  - eg. web traffic
 *	Low Priority Data (CS1)           - eg. BitTorrent

 *	Total 12 traffic classes.
 */

static int cake_config_diffserv8(struct Qdisc *sch)
{
/*	Pruned list of traffic classes for typical applications:
 *
 *		Network Control          (CS6, CS7)
 *		Minimum Latency          (EF, VA, CS5, CS4)
 *		Interactive Shell        (CS2, TOS1)
 *		Low Latency Transactions (AF2x, TOS4)
 *		Video Streaming          (AF4x, AF3x, CS3)
 *		Bog Standard             (CS0 etc.)
 *		High Throughput          (AF1x, TOS2)
 *		Background Traffic       (CS1)
 *
 *		Total 8 traffic classes.
 */

	struct cake_sched_data *q = qdisc_priv(sch);
	u32 mtu = psched_mtu(qdisc_dev(sch));
	u64 rate = q->rate_bps;
	u32 quantum1 = 256;
	u32 quantum2 = 256;
	u32 i;

	q->tin_cnt = 8;

	/* codepoint to class mapping */
	q->tin_index = diffserv8;
	q->tin_order = normal_order;

	/* class characteristics */
	for (i = 0; i < q->tin_cnt; i++) {
		struct cake_tin_data *b = &q->tins[i];

		cake_set_rate(b, rate, mtu, us_to_ns(q->target),
			      us_to_ns(q->interval));

		b->tin_quantum_prio = max_t(u16, 1U, quantum1);
		b->tin_quantum_band = max_t(u16, 1U, quantum2);

		/* calculate next class's parameters */
		rate  *= 7;
		rate >>= 3;

		quantum1  *= 3;
		quantum1 >>= 1;

		quantum2  *= 7;
		quantum2 >>= 3;
	}

	return 0;
}

static int cake_config_diffserv4(struct Qdisc *sch)
{
/*  Further pruned list of traffic classes for four-class system:
 *
 *	    Latency Sensitive  (CS7, CS6, EF, VA, CS5, CS4)
 *	    Streaming Media    (AF4x, AF3x, CS3, AF2x, TOS4, CS2, TOS1)
 *	    Best Effort        (CS0, AF1x, TOS2, and those not specified)
 *	    Background Traffic (CS1)
 *
 *		Total 4 traffic classes.
 */

	struct cake_sched_data *q = qdisc_priv(sch);
	u32 mtu = psched_mtu(qdisc_dev(sch));
	u64 rate = q->rate_bps;
	u32 quantum = 1024;

	q->tin_cnt = 4;

	/* codepoint to class mapping */
	q->tin_index = diffserv4;
	q->tin_order = bulk_order;

	/* class characteristics */
	cake_set_rate(&q->tins[0], rate, mtu,
		      us_to_ns(q->target), us_to_ns(q->interval));
	cake_set_rate(&q->tins[1], rate >> 4, mtu,
		      us_to_ns(q->target), us_to_ns(q->interval));
	cake_set_rate(&q->tins[2], rate >> 1, mtu,
		      us_to_ns(q->target), us_to_ns(q->interval));
	cake_set_rate(&q->tins[3], rate >> 2, mtu,
		      us_to_ns(q->target), us_to_ns(q->interval));

	/* priority weights */
	q->tins[0].tin_quantum_prio = quantum;
	q->tins[1].tin_quantum_prio = quantum >> 4;
	q->tins[2].tin_quantum_prio = quantum << 2;
	q->tins[3].tin_quantum_prio = quantum << 4;

	/* bandwidth-sharing weights */
	q->tins[0].tin_quantum_band = quantum;
	q->tins[1].tin_quantum_band = quantum >> 4;
	q->tins[2].tin_quantum_band = quantum >> 1;
	q->tins[3].tin_quantum_band = quantum >> 2;

	return 0;
}

static int cake_config_diffserv3(struct Qdisc *sch)
{
/*  Simplified Diffserv structure with 3 tins.
 *		Low Priority		(CS1)
 *		Best Effort
 *		Latency Sensitive	(TOS4, VA, EF, CS6, CS7)
 */
	struct cake_sched_data *q = qdisc_priv(sch);
	u32 mtu = psched_mtu(qdisc_dev(sch));
	u64 rate = q->rate_bps;
	u32 quantum = 1024;

	q->tin_cnt = 3;

	/* codepoint to class mapping */
	q->tin_index = diffserv3;
	q->tin_order = bulk_order;

	/* class characteristics */
	cake_set_rate(&q->tins[0], rate, mtu,
		      us_to_ns(q->target), us_to_ns(q->interval));
	cake_set_rate(&q->tins[1], rate >> 4, mtu,
		      us_to_ns(q->target), us_to_ns(q->interval));
	cake_set_rate(&q->tins[2], rate >> 2, mtu,
		      us_to_ns(q->target), us_to_ns(q->interval));

	/* priority weights */
	q->tins[0].tin_quantum_prio = quantum;
	q->tins[1].tin_quantum_prio = quantum >> 4;
	q->tins[2].tin_quantum_prio = quantum << 4;

	/* bandwidth-sharing weights */
	q->tins[0].tin_quantum_band = quantum;
	q->tins[1].tin_quantum_band = quantum >> 4;
	q->tins[2].tin_quantum_band = quantum >> 2;

	return 0;
}

static void cake_reconfigure(struct Qdisc *sch)
{
	struct cake_sched_data *q = qdisc_priv(sch);
	int c, ft;

	switch (q->tin_mode) {
	case CAKE_DIFFSERV_BESTEFFORT:
		ft = cake_config_besteffort(sch);
		break;

	case CAKE_DIFFSERV_PRECEDENCE:
		ft = cake_config_precedence(sch);
		break;

	case CAKE_DIFFSERV_DIFFSERV8:
		ft = cake_config_diffserv8(sch);
		break;

	case CAKE_DIFFSERV_DIFFSERV4:
		ft = cake_config_diffserv4(sch);
		break;

	case CAKE_DIFFSERV_DIFFSERV3:
	default:
		ft = cake_config_diffserv3(sch);
		break;
	}

	for (c = q->tin_cnt; c < CAKE_MAX_TINS; c++) {
		cake_clear_tin(sch, c);
		q->tins[c].cparams.mtu_time = q->tins[ft].cparams.mtu_time;
	}

	q->rate_ns   = q->tins[ft].tin_rate_ns;
	q->rate_shft = q->tins[ft].tin_rate_shft;

	if (q->buffer_config_limit) {
		q->buffer_limit = q->buffer_config_limit;
	} else if (q->rate_bps) {
		u64 t = q->rate_bps * q->interval;

		do_div(t, USEC_PER_SEC / 4);
		q->buffer_limit = max_t(u32, t, 4U << 20);
	} else {
		q->buffer_limit = ~0;
	}

	sch->flags &= ~TCQ_F_CAN_BYPASS;

	q->buffer_limit = min(q->buffer_limit,
			      max(sch->limit * psched_mtu(qdisc_dev(sch)),
				  q->buffer_config_limit));
}

static int cake_change(struct Qdisc *sch, struct nlattr *opt,
		       struct netlink_ext_ack *extack)
{
	struct cake_sched_data *q = qdisc_priv(sch);
	struct nlattr *tb[TCA_CAKE_MAX + 1];
	int err;

	if (!opt)
		return -EINVAL;

	err = nla_parse_nested(tb, TCA_CAKE_MAX, opt, cake_policy, extack);
	if (err < 0)
		return err;

	if (tb[TCA_CAKE_NAT]) {
#if IS_REACHABLE(CONFIG_NF_CONNTRACK)
		q->flow_mode &= ~CAKE_FLOW_NAT_FLAG;
		q->flow_mode |= CAKE_FLOW_NAT_FLAG *
			!!nla_get_u32(tb[TCA_CAKE_NAT]);
#else
<<<<<<< HEAD
		NL_SET_ERR_MSG_ATTR(extack, "No conntrack support in kernel",
				    tb[TCA_CAKE_NAT]);
=======
#if LINUX_VERSION_CODE >= KERNEL_VERSION(4, 16, 0)
		NL_SET_ERR_MSG_ATTR(extack, "No conntrack support in kernel",
				    tb[TCA_CAKE_NAT]);
#endif
>>>>>>> e289f317
		return -EOPNOTSUPP;
#endif
	}

	if (tb[TCA_CAKE_BASE_RATE64])
		q->rate_bps = nla_get_u64(tb[TCA_CAKE_BASE_RATE64]);

	if (tb[TCA_CAKE_DIFFSERV_MODE])
		q->tin_mode = nla_get_u32(tb[TCA_CAKE_DIFFSERV_MODE]);

	if (tb[TCA_CAKE_WASH]) {
		if (!!nla_get_u32(tb[TCA_CAKE_WASH]))
			q->rate_flags |= CAKE_FLAG_WASH;
		else
			q->rate_flags &= ~CAKE_FLAG_WASH;
	}

	if (tb[TCA_CAKE_FLOW_MODE])
		q->flow_mode = (nla_get_u32(tb[TCA_CAKE_FLOW_MODE]) &
				CAKE_FLOW_MASK);

<<<<<<< HEAD
	if (tb[TCA_CAKE_ATM])
		q->atm_mode = nla_get_u32(tb[TCA_CAKE_ATM]);

=======
>>>>>>> e289f317
	if (tb[TCA_CAKE_OVERHEAD]) {
		q->rate_overhead = nla_get_s32(tb[TCA_CAKE_OVERHEAD]);
		q->rate_flags |= CAKE_FLAG_OVERHEAD;

		q->max_netlen = 0;
		q->max_adjlen = 0;
		q->min_netlen = ~0;
		q->min_adjlen = ~0;
	}

	if (tb[TCA_CAKE_RAW]) {
		q->rate_flags &= ~CAKE_FLAG_OVERHEAD;

		q->max_netlen = 0;
		q->max_adjlen = 0;
		q->min_netlen = ~0;
		q->min_adjlen = ~0;
	}

	if (tb[TCA_CAKE_MPU])
		q->rate_mpu = nla_get_u32(tb[TCA_CAKE_MPU]);

	if (tb[TCA_CAKE_RTT]) {
		q->interval = nla_get_u32(tb[TCA_CAKE_RTT]);

		if (!q->interval)
			q->interval = 1;
	}

	if (tb[TCA_CAKE_TARGET]) {
		q->target = nla_get_u32(tb[TCA_CAKE_TARGET]);

		if (!q->target)
			q->target = 1;
	}

	if (tb[TCA_CAKE_AUTORATE]) {
		if (!!nla_get_u32(tb[TCA_CAKE_AUTORATE]))
			q->rate_flags |= CAKE_FLAG_AUTORATE_INGRESS;
		else
			q->rate_flags &= ~CAKE_FLAG_AUTORATE_INGRESS;
	}

	if (tb[TCA_CAKE_INGRESS]) {
		if (!!nla_get_u32(tb[TCA_CAKE_INGRESS]))
			q->rate_flags |= CAKE_FLAG_INGRESS;
		else
			q->rate_flags &= ~CAKE_FLAG_INGRESS;
	}

	if (tb[TCA_CAKE_ACK_FILTER])
		q->ack_filter = nla_get_u32(tb[TCA_CAKE_ACK_FILTER]);

	if (tb[TCA_CAKE_MEMORY])
		q->buffer_config_limit = nla_get_u32(tb[TCA_CAKE_MEMORY]);

	if (q->rate_bps && q->rate_bps <= CAKE_SPLIT_GSO_THRESHOLD)
		q->rate_flags |= CAKE_FLAG_SPLIT_GSO;
	else
		q->rate_flags &= ~CAKE_FLAG_SPLIT_GSO;

	if (q->tins) {
		sch_tree_lock(sch);
		cake_reconfigure(sch);
		sch_tree_unlock(sch);
	}

	return 0;
}

static void cake_destroy(struct Qdisc *sch)
{
	struct cake_sched_data *q = qdisc_priv(sch);

	qdisc_watchdog_cancel(&q->watchdog);
	tcf_block_put(q->block);
	kvfree(q->tins);
}

static int cake_init(struct Qdisc *sch, struct nlattr *opt,
		     struct netlink_ext_ack *extack)
{
	struct cake_sched_data *q = qdisc_priv(sch);
	int i, j, err;

	sch->limit = 10240;
	q->tin_mode = CAKE_DIFFSERV_DIFFSERV3;
	q->flow_mode  = CAKE_FLOW_TRIPLE;

	q->rate_bps = 0; /* unlimited by default */

	q->interval = 100000; /* 100ms default */
	q->target   =   5000; /* 5ms: codel RFC argues
			       * for 5 to 10% of interval
			       */

	q->cur_tin = 0;
	q->cur_flow  = 0;

	if (opt) {
		int err = cake_change(sch, opt, extack);

		if (err)
			return err;
	}

	err = tcf_block_get(&q->block, &q->filter_list, sch, extack);
	if (err)
		return err;

	qdisc_watchdog_init(&q->watchdog, sch);

	quantum_div[0] = ~0;
	for (i = 1; i <= CAKE_QUEUES; i++)
		quantum_div[i] = 65535 / i;

	q->tins = kvzalloc(CAKE_MAX_TINS * sizeof(struct cake_tin_data),
			   GFP_KERNEL);
	if (!q->tins)
		goto nomem;

	for (i = 0; i < CAKE_MAX_TINS; i++) {
		struct cake_tin_data *b = q->tins + i;

		INIT_LIST_HEAD(&b->new_flows);
		INIT_LIST_HEAD(&b->old_flows);
		INIT_LIST_HEAD(&b->decaying_flows);
		b->sparse_flow_count = 0;
		b->bulk_flow_count = 0;
		b->decaying_flow_count = 0;

		for (j = 0; j < CAKE_QUEUES; j++) {
			struct cake_flow *flow = b->flows + j;
			u32 k = j * CAKE_MAX_TINS + i;

			INIT_LIST_HEAD(&flow->flowchain);
			cobalt_vars_init(&flow->cvars);

			q->overflow_heap[k].t = i;
			q->overflow_heap[k].b = j;
			b->overflow_idx[j] = k;
		}
	}

	cake_reconfigure(sch);
	q->avg_peak_bandwidth = q->rate_bps;
	q->min_netlen = ~0;
	q->min_adjlen = ~0;
	return 0;

nomem:
	cake_destroy(sch);
	return -ENOMEM;
}

static int cake_dump(struct Qdisc *sch, struct sk_buff *skb)
{
	struct cake_sched_data *q = qdisc_priv(sch);
	struct nlattr *opts;

	opts = nla_nest_start(skb, TCA_OPTIONS);
	if (!opts)
		goto nla_put_failure;

	if (nla_put_u64_64bit(skb, TCA_CAKE_BASE_RATE64, q->rate_bps,
			      TCA_CAKE_TIN_STATS_PAD))
		goto nla_put_failure;

	if (nla_put_u32(skb, TCA_CAKE_FLOW_MODE,
			q->flow_mode & CAKE_FLOW_MASK))
		goto nla_put_failure;

	if (nla_put_u32(skb, TCA_CAKE_RTT, q->interval))
		goto nla_put_failure;

	if (nla_put_u32(skb, TCA_CAKE_TARGET, q->target))
		goto nla_put_failure;

	if (nla_put_u32(skb, TCA_CAKE_MEMORY, q->buffer_config_limit))
		goto nla_put_failure;

	if (nla_put_u32(skb, TCA_CAKE_AUTORATE,
			!!(q->rate_flags & CAKE_FLAG_AUTORATE_INGRESS)))
		goto nla_put_failure;

	if (nla_put_u32(skb, TCA_CAKE_INGRESS,
			!!(q->rate_flags & CAKE_FLAG_INGRESS)))
		goto nla_put_failure;

	if (nla_put_u32(skb, TCA_CAKE_ACK_FILTER, q->ack_filter))
		goto nla_put_failure;

	if (nla_put_u32(skb, TCA_CAKE_NAT,
			!!(q->flow_mode & CAKE_FLOW_NAT_FLAG)))
		goto nla_put_failure;

	if (nla_put_u32(skb, TCA_CAKE_DIFFSERV_MODE, q->tin_mode))
		goto nla_put_failure;

	if (nla_put_u32(skb, TCA_CAKE_WASH,
			!!(q->rate_flags & CAKE_FLAG_WASH)))
		goto nla_put_failure;

	if (nla_put_u32(skb, TCA_CAKE_OVERHEAD, q->rate_overhead))
		goto nla_put_failure;

	if (!(q->rate_flags & CAKE_FLAG_OVERHEAD))
		if (nla_put_u32(skb, TCA_CAKE_RAW, 0))
			goto nla_put_failure;

	if (nla_put_u32(skb, TCA_CAKE_ATM, q->atm_mode))
		goto nla_put_failure;

	if (nla_put_u32(skb, TCA_CAKE_MPU, q->rate_mpu))
		goto nla_put_failure;

	if (nla_put_u32(skb, TCA_CAKE_SPLIT_GSO,
			!!(q->rate_flags & CAKE_FLAG_SPLIT_GSO)))
		goto nla_put_failure;

	return nla_nest_end(skb, opts);

nla_put_failure:
	return -1;
}

static int cake_dump_stats(struct Qdisc *sch, struct gnet_dump *d)
{
	struct nlattr *stats = nla_nest_start(d->skb, TCA_STATS_APP);
	struct cake_sched_data *q = qdisc_priv(sch);
	struct nlattr *tstats, *ts;
	int i;

	if (!stats)
		return -1;

#define PUT_STAT_U32(attr, data) do {				       \
		if (nla_put_u32(d->skb, TCA_CAKE_STATS_ ## attr, data)) \
			goto nla_put_failure;			       \
	} while (0)
#define PUT_STAT_U64(attr, data) do {				       \
		if (nla_put_u64_64bit(d->skb, TCA_CAKE_STATS_ ## attr, \
					data, TCA_CAKE_STATS_PAD)) \
			goto nla_put_failure;			       \
	} while (0)

	PUT_STAT_U64(CAPACITY_ESTIMATE64, q->avg_peak_bandwidth);
	PUT_STAT_U32(MEMORY_LIMIT, q->buffer_limit);
	PUT_STAT_U32(MEMORY_USED, q->buffer_max_used);
	PUT_STAT_U32(AVG_NETOFF, ((q->avg_netoff + 0x8000) >> 16));
	PUT_STAT_U32(MAX_NETLEN, q->max_netlen);
	PUT_STAT_U32(MAX_ADJLEN, q->max_adjlen);
	PUT_STAT_U32(MIN_NETLEN, q->min_netlen);
	PUT_STAT_U32(MIN_ADJLEN, q->min_adjlen);

#undef PUT_STAT_U32
#undef PUT_STAT_U64

	tstats = nla_nest_start(d->skb, TCA_CAKE_STATS_TIN_STATS);
	if (!tstats)
		goto nla_put_failure;

#define PUT_TSTAT_U32(attr, data) do {					\
		if (nla_put_u32(d->skb, TCA_CAKE_TIN_STATS_ ## attr, data)) \
			goto nla_put_failure;				\
	} while (0)
#define PUT_TSTAT_U64(attr, data) do {					\
		if (nla_put_u64_64bit(d->skb, TCA_CAKE_TIN_STATS_ ## attr, \
					data, TCA_CAKE_TIN_STATS_PAD))	\
			goto nla_put_failure;				\
	} while (0)

	for (i = 0; i < q->tin_cnt; i++) {
		struct cake_tin_data *b = &q->tins[q->tin_order[i]];

		ts = nla_nest_start(d->skb, i + 1);
		if (!ts)
			goto nla_put_failure;

		PUT_TSTAT_U64(THRESHOLD_RATE64, b->tin_rate_bps);
		PUT_TSTAT_U64(SENT_BYTES64, b->bytes);
		PUT_TSTAT_U64(BACKLOG_BYTES64, b->tin_backlog);

		PUT_TSTAT_U32(TARGET_US,
			      ktime_to_us(ns_to_ktime(b->cparams.target)));
		PUT_TSTAT_U32(INTERVAL_US,
			      ktime_to_us(ns_to_ktime(b->cparams.interval)));

		PUT_TSTAT_U32(SENT_PACKETS, b->packets);
		PUT_TSTAT_U32(DROPPED_PACKETS, b->tin_dropped);
		PUT_TSTAT_U32(ECN_MARKED_PACKETS, b->tin_ecn_mark);
		PUT_TSTAT_U32(ACKS_DROPPED_PACKETS, b->ack_drops);

		PUT_TSTAT_U32(PEAK_DELAY_US,
			      ktime_to_us(ns_to_ktime(b->peak_delay)));
		PUT_TSTAT_U32(AVG_DELAY_US,
			      ktime_to_us(ns_to_ktime(b->avge_delay)));
		PUT_TSTAT_U32(BASE_DELAY_US,
			      ktime_to_us(ns_to_ktime(b->base_delay)));

		PUT_TSTAT_U32(WAY_INDIRECT_HITS, b->way_hits);
		PUT_TSTAT_U32(WAY_MISSES, b->way_misses);
		PUT_TSTAT_U32(WAY_COLLISIONS, b->way_collisions);

		PUT_TSTAT_U32(SPARSE_FLOWS, b->sparse_flow_count +
					    b->decaying_flow_count);
		PUT_TSTAT_U32(BULK_FLOWS, b->bulk_flow_count);
		PUT_TSTAT_U32(UNRESPONSIVE_FLOWS, b->unresponsive_flow_count);
		PUT_TSTAT_U32(MAX_SKBLEN, b->max_skblen);

		PUT_TSTAT_U32(FLOW_QUANTUM, b->flow_quantum);
		nla_nest_end(d->skb, ts);
	}

#undef PUT_TSTAT_U32
#undef PUT_TSTAT_U64

	nla_nest_end(d->skb, tstats);
	return nla_nest_end(d->skb, stats);

nla_put_failure:
	nla_nest_cancel(d->skb, stats);
	return -1;
}

static struct Qdisc *cake_leaf(struct Qdisc *sch, unsigned long arg)
{
	return NULL;
}

static unsigned long cake_find(struct Qdisc *sch, u32 classid)
{
	return 0;
}

static unsigned long cake_bind(struct Qdisc *sch, unsigned long parent,
			       u32 classid)
{
	return 0;
}

static void cake_unbind(struct Qdisc *q, unsigned long cl)
{
}

static struct tcf_block *cake_tcf_block(struct Qdisc *sch, unsigned long cl,
					struct netlink_ext_ack *extack)
{
	struct cake_sched_data *q = qdisc_priv(sch);

	if (cl)
		return NULL;
	return q->block;
}

static int cake_dump_class(struct Qdisc *sch, unsigned long cl,
			   struct sk_buff *skb, struct tcmsg *tcm)
{
	tcm->tcm_handle |= TC_H_MIN(cl);
	return 0;
}

static int cake_dump_class_stats(struct Qdisc *sch, unsigned long cl,
				 struct gnet_dump *d)
{
	struct cake_sched_data *q = qdisc_priv(sch);
	struct gnet_stats_queue qs = { 0 };
	u32 idx = cl - 1;

	if (idx < CAKE_QUEUES * q->tin_cnt) {
		struct cake_tin_data *b = \
			&q->tins[q->tin_order[idx / CAKE_QUEUES]];
		const struct cake_flow *flow = &b->flows[idx % CAKE_QUEUES];
		const struct sk_buff *skb;

		if (flow->head) {
			sch_tree_lock(sch);
			skb = flow->head;
			while (skb) {
				qs.qlen++;
				skb = skb->next;
			}
			sch_tree_unlock(sch);
		}
		qs.backlog = b->backlogs[idx % CAKE_QUEUES];
		qs.drops = flow->dropped;
	}
	if (gnet_stats_copy_queue(d, NULL, &qs, qs.qlen) < 0)
		return -1;
	return 0;
}

static void cake_walk(struct Qdisc *sch, struct qdisc_walker *arg)
{
	struct cake_sched_data *q = qdisc_priv(sch);
	unsigned int i, j;

	if (arg->stop)
		return;

	for (i = 0; i < q->tin_cnt; i++) {
		struct cake_tin_data *b = &q->tins[q->tin_order[i]];
		for (j = 0; j < CAKE_QUEUES; j++) {
			if (list_empty(&b->flows[j].flowchain) ||
				arg->count < arg->skip) {
				arg->count++;
				continue;
			}
			if (arg->fn(sch, i * CAKE_QUEUES + j + 1, arg) < 0) {
				arg->stop = 1;
				break;
			}
			arg->count++;
		}
	}
}


static const struct Qdisc_class_ops cake_class_ops = {
	.leaf		=	cake_leaf,
	.find		=	cake_find,
	.tcf_block	=	cake_tcf_block,
	.bind_tcf	=	cake_bind,
	.unbind_tcf	=	cake_unbind,
	.dump		=	cake_dump_class,
	.dump_stats	=	cake_dump_class_stats,
	.walk		=	cake_walk,
};

static struct Qdisc_ops cake_qdisc_ops __read_mostly = {
	.cl_ops		=	&cake_class_ops,
	.id		=	"cake",
	.priv_size	=	sizeof(struct cake_sched_data),
	.enqueue	=	cake_enqueue,
	.dequeue	=	cake_dequeue,
	.peek		=	qdisc_peek_dequeued,
	.init		=	cake_init,
	.reset		=	cake_reset,
	.destroy	=	cake_destroy,
	.change		=	cake_change,
	.dump		=	cake_dump,
	.dump_stats	=	cake_dump_stats,
	.owner		=	THIS_MODULE,
};

static int __init cake_module_init(void)
{
	return register_qdisc(&cake_qdisc_ops);
}

static void __exit cake_module_exit(void)
{
	unregister_qdisc(&cake_qdisc_ops);
}

module_init(cake_module_init)
module_exit(cake_module_exit)
MODULE_AUTHOR("Jonathan Morton");
MODULE_LICENSE("Dual BSD/GPL");
MODULE_DESCRIPTION("The CAKE shaper.");<|MERGE_RESOLUTION|>--- conflicted
+++ resolved
@@ -963,7 +963,6 @@
 
 static const u8 *cake_get_tcpopt(const struct tcphdr *tcph,
 				int code, int *oplen)
-<<<<<<< HEAD
 {
 	/* inspired by tcp_parse_options in tcp_input.c */
 	int length = __tcp_hdrlen(tcph) - sizeof(struct tcphdr);
@@ -983,65 +982,6 @@
 		if (opsize < 2 || opsize > length)
 			break;
 
-		if (opcode == code) {
-			*oplen = opsize;
-			return ptr;
-		}
-
-		ptr += opsize - 2;
-		length -= opsize;
-	}
-
-	return NULL;
-}
-
-static bool cake_tcph_is_sack(const struct tcphdr *tcph)
-=======
->>>>>>> e289f317
-{
-	int opsize;
-
-	return cake_get_tcpopt(tcph, TCPOPT_SACK, &opsize) != NULL;
-}
-
-static void cake_tcph_get_tstamp(const struct tcphdr *tcph,
-				 u32 *tsval, u32 *tsecr)
-{
-	const u8 *ptr;
-	int opsize;
-
-	ptr = cake_get_tcpopt(tcph, TCPOPT_TIMESTAMP, &opsize);
-
-	if (ptr && opsize == TCPOLEN_TIMESTAMP) {
-		*tsval = get_unaligned_be32(ptr);
-		*tsecr = get_unaligned_be32(ptr + 4);
-	}
-}
-
-static bool cake_tcph_may_drop(const struct tcphdr *tcph,
-			       u32 tstamp_new, u32 tsecr_new)
-{
-	/* inspired by tcp_parse_options in tcp_input.c */
-	int length = __tcp_hdrlen(tcph) - sizeof(struct tcphdr);
-	const u8 *ptr = (const u8 *)(tcph + 1);
-	u32 tstamp, tsecr;
-
-	while (length > 0) {
-		int opcode = *ptr++;
-		int opsize;
-
-		if (opcode == TCPOPT_EOL)
-			break;
-		if (opcode == TCPOPT_NOP) {
-			length--;
-			continue;
-		}
-		opsize = *ptr++;
-		if (opsize < 2 || opsize > length)
-			break;
-
-<<<<<<< HEAD
-=======
 		if (opcode == code) {
 			*oplen = opsize;
 			return ptr;
@@ -1177,19 +1117,15 @@
 		if (opsize < 2 || opsize > length)
 			break;
 
->>>>>>> e289f317
 		switch (opcode) {
 		case TCPOPT_MD5SIG: /* doesn't influence state */
 			break;
 
-<<<<<<< HEAD
-=======
 		case TCPOPT_SACK: /* stricter checking performed later */
 			if (opsize % 8 != 2)
 				return false;
 			break;
 
->>>>>>> e289f317
 		case TCPOPT_TIMESTAMP:
 			/* only drop timestamps lower than new */
 			if (opsize != TCPOLEN_TIMESTAMP)
@@ -1205,12 +1141,7 @@
 		case TCPOPT_SACK_PERM:
 		case TCPOPT_FASTOPEN:
 		case TCPOPT_EXP:
-<<<<<<< HEAD
-		case TCPOPT_SACK: /* be conservative and never drop SACKs */
-		default:
-=======
 		default: /* don't drop if any unknown options are present */
->>>>>>> e289f317
 			return false;
 		}
 
@@ -1235,10 +1166,7 @@
 	const struct sk_buff *skb;
 	int seglen, num_found = 0;
 	u32 tstamp = 0, tsecr = 0;
-<<<<<<< HEAD
-=======
 	int sack_comp;
->>>>>>> e289f317
 
 	/* no other possible ACKs to filter */
 	if (flow->head == flow->tail)
@@ -1305,15 +1233,9 @@
 		 * seqno here to avoid parsing SACK options of packets we are
 		 * going to exclude anyway.
 		 */
-<<<<<<< HEAD
-		if (((tcp_flag_word(tcph_check) &
-		      cpu_to_be32(0x0E3F0000)) != TCP_FLAG_ACK) ||
-		    ((seglen - __tcp_hdrlen(tcph_check)) != 0))
-=======
 		if ((seglen - __tcp_hdrlen(tcph_check)) != 0 ||
 		    (int32_t)(ntohl(tcph_check->ack_seq) -
   			      ntohl(tcph->ack_seq)) > 0)
->>>>>>> e289f317
 			continue;
 
 		/* Check SACK options. The triggering packet must SACK more data
@@ -2536,15 +2458,8 @@
 		q->flow_mode |= CAKE_FLOW_NAT_FLAG *
 			!!nla_get_u32(tb[TCA_CAKE_NAT]);
 #else
-<<<<<<< HEAD
 		NL_SET_ERR_MSG_ATTR(extack, "No conntrack support in kernel",
 				    tb[TCA_CAKE_NAT]);
-=======
-#if LINUX_VERSION_CODE >= KERNEL_VERSION(4, 16, 0)
-		NL_SET_ERR_MSG_ATTR(extack, "No conntrack support in kernel",
-				    tb[TCA_CAKE_NAT]);
-#endif
->>>>>>> e289f317
 		return -EOPNOTSUPP;
 #endif
 	}
@@ -2566,12 +2481,9 @@
 		q->flow_mode = (nla_get_u32(tb[TCA_CAKE_FLOW_MODE]) &
 				CAKE_FLOW_MASK);
 
-<<<<<<< HEAD
 	if (tb[TCA_CAKE_ATM])
 		q->atm_mode = nla_get_u32(tb[TCA_CAKE_ATM]);
 
-=======
->>>>>>> e289f317
 	if (tb[TCA_CAKE_OVERHEAD]) {
 		q->rate_overhead = nla_get_s32(tb[TCA_CAKE_OVERHEAD]);
 		q->rate_flags |= CAKE_FLAG_OVERHEAD;
