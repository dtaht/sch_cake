--- conflicted
+++ resolved
@@ -1827,10 +1827,6 @@
 
 	if (q->time_next_packet > now && sch->q.qlen) {
 		u64 next = min(q->time_next_packet, q->failsafe_next_packet);
-<<<<<<< HEAD
-
-=======
->>>>>>> 6c5ad6ed
 		qdisc_watchdog_schedule_ns(&q->watchdog, next);
 	} else if (!sch->q.qlen) {
 		int i;
@@ -1838,10 +1834,6 @@
 		for (i = 0; i < q->tin_cnt; i++) {
 			if (q->tins[i].decaying_flow_count) {
 				u64 next = now + q->tins[i].cparams.target;
-<<<<<<< HEAD
-
-=======
->>>>>>> 6c5ad6ed
 				qdisc_watchdog_schedule_ns(&q->watchdog, next);
 				break;
 			}
