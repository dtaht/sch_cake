--- conflicted
+++ resolved
@@ -1696,14 +1696,8 @@
 	/* global hard shaper */
 	if (ktime_after(q->time_next_packet, now) &&
 	    ktime_after(q->failsafe_next_packet, now)) {
-<<<<<<< HEAD
-		ktime_t next = min(q->time_next_packet,
-				   q->failsafe_next_packet);
-
-=======
 		u64 next = min(ktime_to_ns(q->time_next_packet),
 			       ktime_to_ns(q->failsafe_next_packet));
->>>>>>> 842d7f0a
 		sch->qstats.overlimits++;
 		qdisc_watchdog_schedule_ns(&q->watchdog, next);
 		return NULL;
@@ -1896,16 +1890,9 @@
 	b->tin_deficit -= len;
 
 	if (ktime_after(q->time_next_packet, now) && sch->q.qlen) {
-<<<<<<< HEAD
-		ktime_t next = min(q->time_next_packet,
-				   q->failsafe_next_packet);
-
-		qdisc_watchdog_schedule_ns(&q->watchdog, ktime_to_ns(next));
-=======
 		u64 next = min(ktime_to_ns(q->time_next_packet),
 			       ktime_to_ns(q->failsafe_next_packet));
 		qdisc_watchdog_schedule_ns(&q->watchdog, next);
->>>>>>> 842d7f0a
 	} else if (!sch->q.qlen) {
 		int i;
 
