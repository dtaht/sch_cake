// SPDX-License-Identifier: GPL-2.0 OR BSD-3-Clause

/* COMMON Applications Kept Enhanced (CAKE) discipline
 *
 * Copyright (C) 2014-2018 Jonathan Morton <chromatix99@gmail.com>
 * Copyright (C) 2015-2018 Toke Høiland-Jørgensen <toke@toke.dk>
 * Copyright (C) 2014-2018 Dave Täht <dave.taht@gmail.com>
 * Copyright (C) 2015-2018 Sebastian Moeller <moeller0@gmx.de>
 * (C) 2015-2018 Kevin Darbyshire-Bryant <kevin@darbyshire-bryant.me.uk>
 * Copyright (C) 2017 Ryan Mounce <ryan@mounce.com.au>
 *
 * Redistribution and use in source and binary forms, with or without
 * modification, are permitted provided that the following conditions
 * are met:
 * 1. Redistributions of source code must retain the above copyright
 *	notice, this list of conditions, and the following disclaimer,
 *	without modification.
 * 2. Redistributions in binary form must reproduce the above copyright
 *	notice, this list of conditions and the following disclaimer in the
 *	documentation and/or other materials provided with the distribution.
 * 3. The names of the authors may not be used to endorse or promote products
 *	derived from this software without specific prior written permission.
 *
 * Alternatively, provided that this notice is retained in full, this
 * software may be distributed under the terms of the GNU General
 * Public License ("GPL") version 2, in which case the provisions of the
 * GPL apply INSTEAD OF those given above.
 *
 * THIS SOFTWARE IS PROVIDED BY THE COPYRIGHT HOLDERS AND CONTRIBUTORS
 * "AS IS" AND ANY EXPRESS OR IMPLIED WARRANTIES, INCLUDING, BUT NOT
 * LIMITED TO, THE IMPLIED WARRANTIES OF MERCHANTABILITY AND FITNESS FOR
 * A PARTICULAR PURPOSE ARE DISCLAIMED. IN NO EVENT SHALL THE COPYRIGHT
 * OWNER OR CONTRIBUTORS BE LIABLE FOR ANY DIRECT, INDIRECT, INCIDENTAL,
 * SPECIAL, EXEMPLARY, OR CONSEQUENTIAL DAMAGES (INCLUDING, BUT NOT
 * LIMITED TO, PROCUREMENT OF SUBSTITUTE GOODS OR SERVICES; LOSS OF USE,
 * DATA, OR PROFITS; OR BUSINESS INTERRUPTION) HOWEVER CAUSED AND ON ANY
 * THEORY OF LIABILITY, WHETHER IN CONTRACT, STRICT LIABILITY, OR TORT
 * (INCLUDING NEGLIGENCE OR OTHERWISE) ARISING IN ANY WAY OUT OF THE USE
 * OF THIS SOFTWARE, EVEN IF ADVISED OF THE POSSIBILITY OF SUCH
 * DAMAGE.
 *
 */

#include <linux/module.h>
#include <linux/types.h>
#include <linux/kernel.h>
#include <linux/jiffies.h>
#include <linux/string.h>
#include <linux/in.h>
#include <linux/errno.h>
#include <linux/init.h>
#include <linux/skbuff.h>
#include <linux/jhash.h>
#include <linux/slab.h>
#include <linux/vmalloc.h>
#include <linux/reciprocal_div.h>
#include <net/netlink.h>
#include <linux/version.h>
#include "pkt_sched.h"
#include <linux/if_vlan.h>
#include <net/pkt_sched.h>
#include <net/tcp.h>
#include <net/flow_dissector.h>

#if IS_REACHABLE(CONFIG_NF_CONNTRACK)
#include <net/netfilter/nf_conntrack_core.h>
#include <net/netfilter/nf_conntrack_zones.h>
#include <net/netfilter/nf_conntrack.h>
#endif

/* The CAKE Principles:
 *		   (or, how to have your cake and eat it too)
 *
 * This is a combination of several shaping, AQM and FQ techniques into one
 * easy-to-use package:
 *
 * - An overall bandwidth shaper, to move the bottleneck away from dumb CPE
 *   equipment and bloated MACs.  This operates in deficit mode (as in sch_fq),
 *   eliminating the need for any sort of burst parameter (eg. token bucket
 *   depth).  Burst support is limited to that necessary to overcome scheduling
 *   latency.
 *
 * - A Diffserv-aware priority queue, giving more priority to certain classes,
 *   up to a specified fraction of bandwidth.  Above that bandwidth threshold,
 *   the priority is reduced to avoid starving other tins.
 *
 * - Each priority tin has a separate Flow Queue system, to isolate traffic
 *   flows from each other.  This prevents a burst on one flow from increasing
 *   the delay to another.  Flows are distributed to queues using a
 *   set-associative hash function.
 *
 * - Each queue is actively managed by Cobalt, which is a combination of the
 *   Codel and Blue AQM algorithms.  This serves flows fairly, and signals
 *   congestion early via ECN (if available) and/or packet drops, to keep
 *   latency low.  The codel parameters are auto-tuned based on the bandwidth
 *   setting, as is necessary at low bandwidths.
 *
 * The configuration parameters are kept deliberately simple for ease of use.
 * Everything has sane defaults.  Complete generality of configuration is *not*
 * a goal.
 *
 * The priority queue operates according to a weighted DRR scheme, combined with
 * a bandwidth tracker which reuses the shaper logic to detect which side of the
 * bandwidth sharing threshold the tin is operating.  This determines whether a
 * priority-based weight (high) or a bandwidth-based weight (low) is used for
 * that tin in the current pass.
 *
 * This qdisc was inspired by Eric Dumazet's fq_codel code, which he kindly
 * granted us permission to leverage.
 */

#define CAKE_SET_WAYS (8)
#define CAKE_MAX_TINS (8)
#define CAKE_QUEUES (1024)
#define US2TIME(a) (a * (u64)NSEC_PER_USEC)

typedef u64 cobalt_time_t;
typedef s64 cobalt_tdiff_t;

/**
 * struct cobalt_params - contains codel and blue parameters
 * @interval:	codel initial drop rate
 * @target:     maximum persistent sojourn time & blue update rate
 * @mtu_time:   serialisation delay of maximum-size packet
 * @p_inc:      increment of blue drop probability (0.32 fxp)
 * @p_dec:      decrement of blue drop probability (0.32 fxp)
 */
struct cobalt_params {
	cobalt_time_t	interval;
	cobalt_time_t	target;
	cobalt_time_t	mtu_time;
	u32		p_inc;
	u32		p_dec;
};

/* struct cobalt_vars - contains codel and blue variables
 * @count:	  codel dropping frequency
 * @rec_inv_sqrt: reciprocal value of sqrt(count) >> 1
 * @drop_next:    time to drop next packet, or when we dropped last
 * @blue_timer:	  Blue time to next drop
 * @p_drop:       BLUE drop probability (0.32 fxp)
 * @dropping:     set if in dropping state
 * @ecn_marked:   set if marked
 */
struct cobalt_vars {
	u32		count;
	u32		rec_inv_sqrt;
	cobalt_time_t	drop_next;
	cobalt_time_t	blue_timer;
	u32     p_drop;
	bool	dropping;
	bool    ecn_marked;
};

enum {
	CAKE_SET_NONE = 0,
	CAKE_SET_SPARSE,
	CAKE_SET_SPARSE_WAIT, /* counted in SPARSE, actually in BULK */
	CAKE_SET_BULK,
	CAKE_SET_DECAYING
};

struct cake_flow {
	/* this stuff is all needed per-flow at dequeue time */
	struct sk_buff	  *head;
	struct sk_buff	  *tail;
	struct sk_buff	  *ackcheck;
	struct list_head  flowchain;
	s32		  deficit;
	struct cobalt_vars cvars;
	u16		  srchost; /* index into cake_host table */
	u16		  dsthost;
	u8		  set;
}; /* please try to keep this structure <= 64 bytes */

struct cake_host {
	u32 srchost_tag;
	u32 dsthost_tag;
	u16 srchost_refcnt;
	u16 dsthost_refcnt;
};

struct cake_heap_entry {
	u16 t:3, b:10;
};

struct cake_tin_data {
	struct cake_flow flows[CAKE_QUEUES];
	u32	backlogs[CAKE_QUEUES];
	u32	tags[CAKE_QUEUES]; /* for set association */
	u16	overflow_idx[CAKE_QUEUES];
	struct cake_host hosts[CAKE_QUEUES]; /* for triple isolation */
	u32	perturb;
	u16	flow_quantum;

	struct cobalt_params cparams;
	u32	drop_overlimit;
	u16	bulk_flow_count;
	u16	sparse_flow_count;
	u16	decaying_flow_count;
	u16	unresponsive_flow_count;

	u32	max_skblen;

	struct list_head new_flows;
	struct list_head old_flows;
	struct list_head decaying_flows;

	/* time_next = time_this + ((len * rate_ns) >> rate_shft) */
	u64	tin_time_next_packet;
	u32	tin_rate_ns;
	u32	tin_rate_bps;
	u16	tin_rate_shft;

	u16	tin_quantum_prio;
	u16	tin_quantum_band;
	s32	tin_deficit;
	u32	tin_backlog;
	u32	tin_dropped;
	u32	tin_ecn_mark;

	u32	packets;
	u64	bytes;

	u32	ack_drops;

	/* moving averages */
	cobalt_time_t avge_delay;
	cobalt_time_t peak_delay;
	cobalt_time_t base_delay;

	/* hash function stats */
	u32	way_directs;
	u32	way_hits;
	u32	way_misses;
	u32	way_collisions;
}; /* number of tins is small, so size of this struct doesn't matter much */

struct cake_sched_data {
	struct cake_tin_data *tins;

	struct cake_heap_entry overflow_heap[CAKE_QUEUES * CAKE_MAX_TINS];
	u16		overflow_timeout;

	u16		tin_cnt;
	u8		tin_mode;
#define	CAKE_FLOW_NAT_FLAG 64
	u8		flow_mode;
	u8		ack_filter;
	u8		atm_mode;

	/* time_next = time_this + ((len * rate_ns) >> rate_shft) */
	u16		rate_shft;
	u64		time_next_packet;
	u64		failsafe_next_packet;
	u32		rate_ns;
	u32		rate_bps;
	u16		rate_flags;
	s16		rate_overhead;
	u16		rate_mpu;
	u32		interval;
	u32		target;

	/* resource tracking */
	u32		buffer_used;
	u32		buffer_max_used;
	u32		buffer_limit;
	u32		buffer_config_limit;

	/* indices for dequeue */
	u16		cur_tin;
	u16		cur_flow;

	struct qdisc_watchdog watchdog;
	const u8	*tin_index;
	const u8	*tin_order;

	/* bandwidth capacity estimate */
	u64		last_packet_time;
	u64		avg_packet_interval;
	u64		avg_window_begin;
	u32		avg_window_bytes;
	u32		avg_peak_bandwidth;
	u64		last_reconfig_time;

	/* packet length stats */
	u32 avg_trnoff;
	u16 max_netlen;
	u16 max_adjlen;
	u16 min_netlen;
	u16 min_adjlen;
};

enum {
	CAKE_FLAG_OVERHEAD	   = BIT(0),
	CAKE_FLAG_AUTORATE_INGRESS = BIT(1),
	CAKE_FLAG_INGRESS	   = BIT(2),
	CAKE_FLAG_WASH		   = BIT(3)
};

/* COBALT operates the Codel and BLUE algorithms in parallel, in order to
 * obtain the best features of each.  Codel is excellent on flows which
 * respond to congestion signals in a TCP-like way.  BLUE is more effective on
 * unresponsive flows.
 */

struct cobalt_skb_cb {
	cobalt_time_t enqueue_time;
	u32           adjusted_len;
};

static inline cobalt_time_t cobalt_get_time(void)
{
	return ktime_get_ns();
}

static inline u32 cobalt_time_to_us(cobalt_time_t val)
{
	do_div(val, NSEC_PER_USEC);
	return (u32)val;
}

static inline struct cobalt_skb_cb *get_cobalt_cb(const struct sk_buff *skb)
{
	qdisc_cb_private_validate(skb, sizeof(struct cobalt_skb_cb));
	return (struct cobalt_skb_cb *)qdisc_skb_cb(skb)->data;
}

static inline cobalt_time_t cobalt_get_enqueue_time(const struct sk_buff *skb)
{
	return get_cobalt_cb(skb)->enqueue_time;
}

static inline void cobalt_set_enqueue_time(struct sk_buff *skb,
					   cobalt_time_t now)
{
	get_cobalt_cb(skb)->enqueue_time = now;
}

static u16 quantum_div[CAKE_QUEUES + 1] = {0};

/* Diffserv lookup tables */

static const u8 precedence[] = {0, 0, 0, 0, 0, 0, 0, 0,
				1, 1, 1, 1, 1, 1, 1, 1,
				2, 2, 2, 2, 2, 2, 2, 2,
				3, 3, 3, 3, 3, 3, 3, 3,
				4, 4, 4, 4, 4, 4, 4, 4,
				5, 5, 5, 5, 5, 5, 5, 5,
				6, 6, 6, 6, 6, 6, 6, 6,
				7, 7, 7, 7, 7, 7, 7, 7,
				};

static const u8 diffserv8[] = {2, 5, 1, 2, 4, 2, 2, 2,
			       0, 2, 1, 2, 1, 2, 1, 2,
			       5, 2, 4, 2, 4, 2, 4, 2,
				3, 2, 3, 2, 3, 2, 3, 2,
				6, 2, 3, 2, 3, 2, 3, 2,
				6, 2, 2, 2, 6, 2, 6, 2,
				7, 2, 2, 2, 2, 2, 2, 2,
				7, 2, 2, 2, 2, 2, 2, 2,
				};

static const u8 diffserv4[] = {0, 2, 0, 0, 2, 0, 0, 0,
			       1, 0, 0, 0, 0, 0, 0, 0,
				2, 0, 2, 0, 2, 0, 2, 0,
				2, 0, 2, 0, 2, 0, 2, 0,
				3, 0, 2, 0, 2, 0, 2, 0,
				3, 0, 0, 0, 3, 0, 3, 0,
				3, 0, 0, 0, 0, 0, 0, 0,
				3, 0, 0, 0, 0, 0, 0, 0,
				};

static const u8 diffserv3[] = {0, 0, 0, 0, 2, 0, 0, 0,
			       1, 0, 0, 0, 0, 0, 0, 0,
				0, 0, 0, 0, 0, 0, 0, 0,
				0, 0, 0, 0, 0, 0, 0, 0,
				0, 0, 0, 0, 0, 0, 0, 0,
				0, 0, 0, 0, 2, 0, 2, 0,
				2, 0, 0, 0, 0, 0, 0, 0,
				2, 0, 0, 0, 0, 0, 0, 0,
				};

static const u8 besteffort[] = {0, 0, 0, 0, 0, 0, 0, 0,
				0, 0, 0, 0, 0, 0, 0, 0,
				0, 0, 0, 0, 0, 0, 0, 0,
				0, 0, 0, 0, 0, 0, 0, 0,
				0, 0, 0, 0, 0, 0, 0, 0,
				0, 0, 0, 0, 0, 0, 0, 0,
				0, 0, 0, 0, 0, 0, 0, 0,
				0, 0, 0, 0, 0, 0, 0, 0,
				};

/* tin priority order for stats dumping */

static const u8 normal_order[] = {0, 1, 2, 3, 4, 5, 6, 7};
static const u8 bulk_order[] = {1, 0, 2, 3};

#define REC_INV_SQRT_CACHE (16)
static u32 cobalt_rec_inv_sqrt_cache[REC_INV_SQRT_CACHE] = {0};

/* http://en.wikipedia.org/wiki/Methods_of_computing_square_roots
 * new_invsqrt = (invsqrt / 2) * (3 - count * invsqrt^2)
 *
 * Here, invsqrt is a fixed point number (< 1.0), 32bit mantissa, aka Q0.32
 */

static void cobalt_newton_step(struct cobalt_vars *vars)
{
	u32 invsqrt = vars->rec_inv_sqrt;
	u32 invsqrt2 = ((u64)invsqrt * invsqrt) >> 32;
	u64 val = (3LL << 32) - ((u64)vars->count * invsqrt2);

	val >>= 2; /* avoid overflow in following multiply */
	val = (val * invsqrt) >> (32 - 2 + 1);

	vars->rec_inv_sqrt = val;
}

static void cobalt_invsqrt(struct cobalt_vars *vars)
{
	if (vars->count < REC_INV_SQRT_CACHE)
		vars->rec_inv_sqrt = cobalt_rec_inv_sqrt_cache[vars->count];
	else
		cobalt_newton_step(vars);
}

/* There is a big difference in timing between the accurate values placed in
 * the cache and the approximations given by a single Newton step for small
 * count values, particularly when stepping from count 1 to 2 or vice versa.
 * Above 16, a single Newton step gives sufficient accuracy in either
 * direction, given the precision stored.
 *
 * The magnitude of the error when stepping up to count 2 is such as to give
 * the value that *should* have been produced at count 4.
 */

static void cobalt_cache_init(void)
{
	struct cobalt_vars v;

	memset(&v, 0, sizeof(v));
	v.rec_inv_sqrt = ~0U;
	cobalt_rec_inv_sqrt_cache[0] = v.rec_inv_sqrt;

	for (v.count = 1; v.count < REC_INV_SQRT_CACHE; v.count++) {
		cobalt_newton_step(&v);
		cobalt_newton_step(&v);
		cobalt_newton_step(&v);
		cobalt_newton_step(&v);

		cobalt_rec_inv_sqrt_cache[v.count] = v.rec_inv_sqrt;
	}
}

static void cobalt_vars_init(struct cobalt_vars *vars)
{
	memset(vars, 0, sizeof(*vars));

	if (!cobalt_rec_inv_sqrt_cache[0]) {
		cobalt_cache_init();
		cobalt_rec_inv_sqrt_cache[0] = ~0;
	}
}

/* CoDel control_law is t + interval/sqrt(count)
 * We maintain in rec_inv_sqrt the reciprocal value of sqrt(count) to avoid
 * both sqrt() and divide operation.
 */
static cobalt_time_t cobalt_control(cobalt_time_t t,
				    cobalt_time_t interval,
				    u32 rec_inv_sqrt)
{
	return t + reciprocal_scale(interval, rec_inv_sqrt);
}

/* Call this when a packet had to be dropped due to queue overflow.  Returns
 * true if the BLUE state was quiescent before but active after this call.
 */
static bool cobalt_queue_full(struct cobalt_vars *vars,
			      struct cobalt_params *p,
			      cobalt_time_t now)
{
	bool up = false;

	if ((now - vars->blue_timer) > p->target) {
		up = !vars->p_drop;
		vars->p_drop += p->p_inc;
		if (vars->p_drop < p->p_inc)
			vars->p_drop = ~0;
		vars->blue_timer = now;
	}
	vars->dropping = true;
	vars->drop_next = now;
	if (!vars->count)
		vars->count = 1;

	return up;
}

/* Call this when the queue was serviced but turned out to be empty.  Returns
 * true if the BLUE state was active before but quiescent after this call.
 */
static bool cobalt_queue_empty(struct cobalt_vars *vars,
			       struct cobalt_params *p,
			       cobalt_time_t now)
{
	bool down = false;

	if (vars->p_drop && (now - vars->blue_timer) > p->target) {
		if (vars->p_drop < p->p_dec)
			vars->p_drop = 0;
		else
			vars->p_drop -= p->p_dec;
		vars->blue_timer = now;
		down = !vars->p_drop;
	}
	vars->dropping = false;

	if (vars->count && (now - vars->drop_next) >= 0) {
		vars->count--;
		cobalt_invsqrt(vars);
		vars->drop_next = cobalt_control(vars->drop_next,
						 p->interval,
						 vars->rec_inv_sqrt);
	}

	return down;
}

/* Call this with a freshly dequeued packet for possible congestion marking.
 * Returns true as an instruction to drop the packet, false for delivery.
 */
static bool cobalt_should_drop(struct cobalt_vars *vars,
			       struct cobalt_params *p,
			       cobalt_time_t now,
			       struct sk_buff *skb,
			       u32 bulk_flows)
{
	bool drop = false;

	/* Simplified Codel implementation */
	cobalt_tdiff_t sojourn  = now - cobalt_get_enqueue_time(skb);

/* The 'schedule' variable records, in its sign, whether 'now' is before or
 * after 'drop_next'.  This allows 'drop_next' to be updated before the next
 * scheduling decision is actually branched, without destroying that
 * information.  Similarly, the first 'schedule' value calculated is preserved
 * in the boolean 'next_due'.
 *
 * As for 'drop_next', we take advantage of the fact that 'interval' is both
 * the delay between first exceeding 'target' and the first signalling event,
 * *and* the scaling factor for the signalling frequency.  It's therefore very
 * natural to use a single mechanism for both purposes, and eliminates a
 * significant amount of reference Codel's spaghetti code.  To help with this,
 * both the '0' and '1' entries in the invsqrt cache are 0xFFFFFFFF, as close
 * as possible to 1.0 in fixed-point.
 */

	cobalt_tdiff_t schedule = now - vars->drop_next;

	bool over_target = sojourn > p->target &&
			   sojourn > p->mtu_time * bulk_flows * 2 &&
			   sojourn > p->mtu_time * 4;
	bool next_due    = vars->count && schedule >= 0;

	vars->ecn_marked = false;

	if (over_target) {
		if (!vars->dropping) {
			vars->dropping = true;
			vars->drop_next = cobalt_control(now,
							 p->interval,
							 vars->rec_inv_sqrt);
		}
		if (!vars->count)
			vars->count = 1;
	} else if (vars->dropping) {
		vars->dropping = false;
	}

	if (next_due && vars->dropping) {
		/* Use ECN mark if possible, otherwise drop */
		drop = !(vars->ecn_marked = INET_ECN_set_ce(skb));

		vars->count++;
		if (!vars->count)
			vars->count--;
		cobalt_invsqrt(vars);
		vars->drop_next = cobalt_control(vars->drop_next,
						 p->interval,
						 vars->rec_inv_sqrt);
		schedule = now - vars->drop_next;
	} else {
		while (next_due) {
			vars->count--;
			cobalt_invsqrt(vars);
			vars->drop_next = cobalt_control(vars->drop_next,
							 p->interval,
							 vars->rec_inv_sqrt);
			schedule = now - vars->drop_next;
			next_due = vars->count && schedule >= 0;
		}
	}

	/* Simple BLUE implementation.  Lack of ECN is deliberate. */
	if (vars->p_drop)
		drop |= (prandom_u32() < vars->p_drop);

	/* Overload the drop_next field as an activity timeout */
	if (!vars->count)
		vars->drop_next = now + p->interval;
	else if (schedule > 0 && !drop)
		vars->drop_next = now;

	return drop;
}

<<<<<<< HEAD
#if IS_ENABLED(CONFIG_NF_CONNTRACK)
=======
#if IS_RECHABLE(CONFIG_NF_CONNTRACK)
#if KERNEL_VERSION(4, 0, 0) > LINUX_VERSION_CODE
#define tc_skb_protocol(_skb) \
(vlan_tx_tag_present(_skb) ? _skb->vlan_proto : _skb->protocol)
#endif
>>>>>>> 3ecb882f

static inline void cake_update_flowkeys(struct flow_keys *keys,
					const struct sk_buff *skb)
{
	enum ip_conntrack_info ctinfo;
	bool rev = false;

	struct nf_conn *ct;
	const struct nf_conntrack_tuple *tuple;

	if (tc_skb_protocol(skb) != htons(ETH_P_IP))
		return;

	ct = nf_ct_get(skb, &ctinfo);
	if (ct) {
		tuple = nf_ct_tuple(ct, CTINFO2DIR(ctinfo));
	} else {
		const struct nf_conntrack_tuple_hash *hash;
		struct nf_conntrack_tuple srctuple;

		if (!nf_ct_get_tuplepr(skb, skb_network_offset(skb),
				       NFPROTO_IPV4, dev_net(skb->dev),
				       &srctuple))
			return;

		hash = nf_conntrack_find_get(dev_net(skb->dev),
					     &nf_ct_zone_dflt,
					     &srctuple);
		if (!hash)
			return;

		rev = true;
		ct = nf_ct_tuplehash_to_ctrack(hash);
		tuple = nf_ct_tuple(ct, !hash->tuple.dst.dir);
	}

	keys->addrs.v4addrs.src = rev ? tuple->dst.u3.ip : tuple->src.u3.ip;
	keys->addrs.v4addrs.dst = rev ? tuple->src.u3.ip : tuple->dst.u3.ip;

	if (keys->ports.ports) {
		keys->ports.src = rev ? tuple->dst.u.all : tuple->src.u.all;
		keys->ports.dst = rev ? tuple->src.u.all : tuple->dst.u.all;
	}
	if (rev)
		nf_ct_put(ct);
}
#else
static inline void cake_update_flowkeys(struct flow_keys *keys,
					const struct sk_buff *skb)
{
	/* There is nothing we can do here without CONNTRACK */
}
#endif

/* Cake has several subtle multiple bit settings. In these cases you
 *  would be matching triple isolate mode as well.
 */

static inline bool cake_dsrc(int flow_mode)
{
	return (flow_mode & CAKE_FLOW_DUAL_SRC) == CAKE_FLOW_DUAL_SRC;
}

static inline bool cake_ddst(int flow_mode)
{
	return (flow_mode & CAKE_FLOW_DUAL_DST) == CAKE_FLOW_DUAL_DST;
}

static inline u32
cake_hash(struct cake_tin_data *q, const struct sk_buff *skb, int flow_mode)
{
	struct flow_keys keys, host_keys;
	u32 flow_hash = 0, srchost_hash, dsthost_hash;
	u16 reduced_hash, srchost_idx, dsthost_idx;

	if (unlikely(flow_mode == CAKE_FLOW_NONE))
		return 0;

	skb_flow_dissect_flow_keys(skb, &keys,
				   FLOW_DISSECTOR_F_STOP_AT_FLOW_LABEL);

	if (flow_mode & CAKE_FLOW_NAT_FLAG)
		cake_update_flowkeys(&keys, skb);

	/* flow_hash_from_keys() sorts the addresses by value, so we have
	 * to preserve their order in a separate data structure to treat
	 * src and dst host addresses as independently selectable.
	 */
	host_keys = keys;
	host_keys.ports.ports     = 0;
	host_keys.basic.ip_proto  = 0;
	host_keys.keyid.keyid     = 0;
	host_keys.tags.flow_label = 0;

	switch (host_keys.control.addr_type) {
	case FLOW_DISSECTOR_KEY_IPV4_ADDRS:
		host_keys.addrs.v4addrs.src = 0;
		dsthost_hash = flow_hash_from_keys(&host_keys);
		host_keys.addrs.v4addrs.src = keys.addrs.v4addrs.src;
		host_keys.addrs.v4addrs.dst = 0;
		srchost_hash = flow_hash_from_keys(&host_keys);
		break;

	case FLOW_DISSECTOR_KEY_IPV6_ADDRS:
		memset(&host_keys.addrs.v6addrs.src, 0,
		       sizeof(host_keys.addrs.v6addrs.src));
		dsthost_hash = flow_hash_from_keys(&host_keys);
		host_keys.addrs.v6addrs.src = keys.addrs.v6addrs.src;
		memset(&host_keys.addrs.v6addrs.dst, 0,
		       sizeof(host_keys.addrs.v6addrs.dst));
		srchost_hash = flow_hash_from_keys(&host_keys);
		break;

	default:
		dsthost_hash = 0;
		srchost_hash = 0;
	};

	/* This *must* be after the above switch, since as a
	 * side-effect it sorts the src and dst addresses.
	 */
	if (flow_mode & CAKE_FLOW_FLOWS)
		flow_hash = flow_hash_from_keys(&keys);

	if (!(flow_mode & CAKE_FLOW_FLOWS)) {
		if (flow_mode & CAKE_FLOW_SRC_IP)
			flow_hash ^= srchost_hash;

		if (flow_mode & CAKE_FLOW_DST_IP)
			flow_hash ^= dsthost_hash;
	}

	reduced_hash = flow_hash % CAKE_QUEUES;

	/* set-associative hashing */
	/* fast path if no hash collision (direct lookup succeeds) */
	if (likely(q->tags[reduced_hash] == flow_hash &&
		   q->flows[reduced_hash].set)) {
		q->way_directs++;
	} else {
		u32 inner_hash = reduced_hash % CAKE_SET_WAYS;
		u32 outer_hash = reduced_hash - inner_hash;
		u32 i, k;
		bool allocate_src = false;
		bool allocate_dst = false;

		/* check if any active queue in the set is reserved for
		 * this flow.
		 */
		for (i = 0, k = inner_hash; i < CAKE_SET_WAYS;
		     i++, k = (k + 1) % CAKE_SET_WAYS) {
			if (q->tags[outer_hash + k] == flow_hash) {
				if (i)
					q->way_hits++;

				if (!q->flows[outer_hash + k].set) {
					/* need to increment host refcnts */
					allocate_src = cake_dsrc(flow_mode);
					allocate_dst = cake_ddst(flow_mode);
				}

				goto found;
			}
		}

		/* no queue is reserved for this flow, look for an
		 * empty one.
		 */
		for (i = 0; i < CAKE_SET_WAYS;
			 i++, k = (k + 1) % CAKE_SET_WAYS) {
			if (!q->flows[outer_hash + k].set) {
				q->way_misses++;
				allocate_src = cake_dsrc(flow_mode);
				allocate_dst = cake_ddst(flow_mode);
				goto found;
			}
		}

		/* With no empty queues, default to the original
		 * queue, accept the collision, update the host tags.
		 */
		q->way_collisions++;
		q->hosts[q->flows[reduced_hash].srchost].srchost_refcnt--;
		q->hosts[q->flows[reduced_hash].dsthost].dsthost_refcnt--;
		allocate_src = cake_dsrc(flow_mode);
		allocate_dst = cake_ddst(flow_mode);
found:
		/* reserve queue for future packets in same flow */
		reduced_hash = outer_hash + k;
		q->tags[reduced_hash] = flow_hash;

		if (allocate_src) {
			srchost_idx = srchost_hash % CAKE_QUEUES;
			inner_hash = srchost_idx % CAKE_SET_WAYS;
			outer_hash = srchost_idx - inner_hash;
			for (i = 0, k = inner_hash; i < CAKE_SET_WAYS;
				i++, k = (k + 1) % CAKE_SET_WAYS) {
				if (q->hosts[outer_hash + k].srchost_tag ==
				    srchost_hash)
					goto found_src;
			}
			for (i = 0; i < CAKE_SET_WAYS;
				i++, k = (k + 1) % CAKE_SET_WAYS) {
				if (!q->hosts[outer_hash + k].srchost_refcnt)
					break;
			}
			q->hosts[outer_hash + k].srchost_tag = srchost_hash;
found_src:
			srchost_idx = outer_hash + k;
			q->hosts[srchost_idx].srchost_refcnt++;
			q->flows[reduced_hash].srchost = srchost_idx;
		}

		if (allocate_dst) {
			dsthost_idx = dsthost_hash % CAKE_QUEUES;
			inner_hash = dsthost_idx % CAKE_SET_WAYS;
			outer_hash = dsthost_idx - inner_hash;
			for (i = 0, k = inner_hash; i < CAKE_SET_WAYS;
			     i++, k = (k + 1) % CAKE_SET_WAYS) {
				if (q->hosts[outer_hash + k].dsthost_tag ==
				    dsthost_hash)
					goto found_dst;
			}
			for (i = 0; i < CAKE_SET_WAYS;
			     i++, k = (k + 1) % CAKE_SET_WAYS) {
				if (!q->hosts[outer_hash + k].dsthost_refcnt)
					break;
			}
			q->hosts[outer_hash + k].dsthost_tag = dsthost_hash;
found_dst:
			dsthost_idx = outer_hash + k;
			q->hosts[dsthost_idx].dsthost_refcnt++;
			q->flows[reduced_hash].dsthost = dsthost_idx;
		}
	}

	return reduced_hash;
}

/* helper functions : might be changed when/if skb use a standard list_head */
/* remove one skb from head of slot queue */

static inline struct sk_buff *dequeue_head(struct cake_flow *flow)
{
	struct sk_buff *skb = flow->head;

	if (skb) {
		flow->head = skb->next;
		skb->next = NULL;

		if (skb == flow->ackcheck)
			flow->ackcheck = NULL;
	}

	return skb;
}

/* add skb to flow queue (tail add) */

static inline void
flow_queue_add(struct cake_flow *flow, struct sk_buff *skb)
{
	if (!flow->head)
		flow->head = skb;
	else
		flow->tail->next = skb;
	flow->tail = skb;
	skb->next = NULL;
}

static struct sk_buff *cake_ack_filter(struct cake_sched_data *q,
				       struct cake_flow *flow)
{
	int seglen;
	struct sk_buff *skb = flow->tail, *skb_check, *skb_check_prev;
	struct iphdr *iph, *iph_check;
	struct ipv6hdr *ipv6h, *ipv6h_check;
	struct tcphdr *tcph, *tcph_check;
	bool otherconn_ack_seen = false;
	struct sk_buff *otherconn_checked_to = NULL;
	bool thisconn_redundant_seen = false, thisconn_seen_last = false;
	struct sk_buff *thisconn_checked_to = NULL, *thisconn_ack = NULL;
	bool aggressive = q->ack_filter == CAKE_ACK_AGGRESSIVE;

	/* no other possible ACKs to filter */
	if (flow->head == skb)
		return NULL;

	iph = skb->encapsulation ? inner_ip_hdr(skb) : ip_hdr(skb);
	ipv6h = skb->encapsulation ? inner_ipv6_hdr(skb) : ipv6_hdr(skb);

	/* check that the innermost network header is v4/v6, and contains TCP */
	if (iph->version == 4) {
		if (iph->protocol != IPPROTO_TCP)
			return NULL;
		seglen = ntohs(iph->tot_len) - (4 * iph->ihl);
		tcph = (struct tcphdr *)((void *)iph + (4 * iph->ihl));
	} else if (ipv6h->version == 6) {
		if (ipv6h->nexthdr != IPPROTO_TCP)
			return NULL;
		seglen = ntohs(ipv6h->payload_len);
		tcph = (struct tcphdr *)((void *)ipv6h +
					 sizeof(struct ipv6hdr));
	} else {
		return NULL;
	}

	/* the 'triggering' packet need only have the ACK flag set.
	 * also check that SYN is not set, as there won't be any previous ACKs.
	 */
	if ((tcp_flag_word(tcph) &
		(TCP_FLAG_ACK | TCP_FLAG_SYN)) != TCP_FLAG_ACK)
		return NULL;

	/* the 'triggering' ACK is at the end of the queue,
	 * we have already returned if it is the only packet in the flow.
	 * stop before last packet in queue, don't compare trigger ACK to itself
	 * start where we finished last time if recorded in ->ackcheck
	 * otherwise start from the the head of the flow queue.
	 */
	skb_check_prev = flow->ackcheck;
	skb_check = flow->ackcheck ?: flow->head;

	while (skb_check->next) {
		bool pure_ack, thisconn;

		/* don't increment if at head of flow queue (_prev == NULL) */
		if (skb_check_prev) {
			skb_check_prev = skb_check;
			skb_check = skb_check->next;
			if (!skb_check->next)
				break;
		} else {
			skb_check_prev = ERR_PTR(-1);
		}

		iph_check = skb_check->encapsulation ?
			inner_ip_hdr(skb_check) : ip_hdr(skb_check);
		ipv6h_check = skb_check->encapsulation ?
			inner_ipv6_hdr(skb_check) : ipv6_hdr(skb_check);

		if (iph_check->version == 4) {
			if (iph_check->protocol != IPPROTO_TCP)
				continue;
			seglen = (ntohs(iph_check->tot_len) -
				  (4 * iph_check->ihl));
			tcph_check = (struct tcphdr *)((void *)iph_check
				+ (4 * iph_check->ihl));
			if (iph->version == 4 &&
			    iph_check->saddr == iph->saddr &&
			    iph_check->daddr == iph->daddr) {
				thisconn = true;
			} else {
				thisconn = false;
			}
		} else if (ipv6h_check->version == 6) {
			if (ipv6h_check->nexthdr != IPPROTO_TCP)
				continue;
			seglen = ntohs(ipv6h_check->payload_len);
			tcph_check = (struct tcphdr *)((void *)ipv6h_check +
				     sizeof(struct ipv6hdr));
			if (ipv6h->version == 6 &&
			    ipv6_addr_cmp(&ipv6h_check->saddr, &ipv6h->saddr) &&
				ipv6_addr_cmp(&ipv6h_check->daddr,
					      &ipv6h->daddr)) {
				thisconn = true;
			} else {
				thisconn = false;
			}
		} else {
			continue;
		}

		/* stricter criteria apply to ACKs that we may filter
		 * 3 reserved flags must be unset to avoid future breakage
		 * ECE/CWR/NS can be safely ignored
		 * ACK must be set
		 * All other flags URG/PSH/RST/SYN/FIN must be unset
		 * 0x0FFF0000 = all TCP flags (confirm ACK=1, others zero)
		 * 0x01C00000 = NS/CWR/ECE (safe to ignore)
		 * 0x0E3F0000 = 0x0FFF0000 & ~0x01C00000
		 * must be 'pure' ACK, contain zero bytes of segment data
		 * options are ignored
		 */
		if ((tcp_flag_word(tcph_check) &
			(TCP_FLAG_ACK | TCP_FLAG_SYN)) != TCP_FLAG_ACK) {
			continue;
		} else if (((tcp_flag_word(tcph_check) &
				cpu_to_be32(0x0E3F0000)) != TCP_FLAG_ACK) ||
			   ((seglen - 4 * tcph_check->doff) != 0)) {
			pure_ack = false;
		} else {
			pure_ack = true;
		}

		/* if we find an ACK belonging to a different connection
		 * continue checking for other ACKs this round however
		 * restart checking from the other connection next time.
		 */
		if (thisconn &&	(tcph_check->source != tcph->source ||
				 tcph_check->dest != tcph->dest)) {
			thisconn = false;
		}

		/* new ack sequence must be greater
		 */
		if (thisconn &&
		    (ntohl(tcph_check->ack_seq) > ntohl(tcph->ack_seq)))
			continue;

		/* DupACKs with an equal sequence number shouldn't be filtered,
		 * but we can filter if the triggering packet is a SACK
		 */
		if (thisconn &&
		    (ntohl(tcph_check->ack_seq) == ntohl(tcph->ack_seq))) {
			/* inspired by tcp_parse_options in tcp_input.c */
			bool sack = false;
			int length = (tcph->doff * 4) - sizeof(struct tcphdr);
			const u8 *ptr = (const u8 *)(tcph + 1);

			while (length > 0) {
				int opcode = *ptr++;
				int opsize;

				if (opcode == TCPOPT_EOL)
					break;
				if (opcode == TCPOPT_NOP) {
					length--;
					continue;
				}
				opsize = *ptr++;
				if (opsize < 2 || opsize > length)
					break;
				if (opcode == TCPOPT_SACK) {
					sack = true;
					break;
				}
				ptr += opsize - 2;
				length -= opsize;
			}
			if (!sack)
				continue;
		}

		/* somewhat complicated control flow for 'conservative'
		 * ACK filtering that aims to be more polite to slow-start and
		 * in the presence of packet loss.
		 * does not filter if there is one 'redundant' ACK in the queue.
		 * 'data' ACKs won't be filtered but do count as redundant ACKs.
		 */
		if (thisconn) {
			thisconn_seen_last = true;
			/* if aggressive and this is a data ack we can skip
			 * checking it next time.
			 */
			thisconn_checked_to = (aggressive && !pure_ack) ?
				skb_check : skb_check_prev;
			/* the first pure ack for this connection.
			 * record where it is, but only break if aggressive
			 * or already seen data ack from the same connection
			 */
			if (pure_ack && !thisconn_ack) {
				thisconn_ack = skb_check_prev;
				if (aggressive || thisconn_redundant_seen)
					break;
			/* data ack or subsequent pure ack */
			} else {
				thisconn_redundant_seen = true;
				/* this is the second ack for this connection
				 * break to filter the first pure ack
				 */
				if (thisconn_ack)
					break;
			}
		/* track packets from non-matching tcp connections that will
		 * need evaluation on the next run.
		 * if there are packets from both the matching connection and
		 * others that requre checking next run, track which was updated
		 * last and return the older of the two to ensure full coverage.
		 * if a non-matching pure ack has been seen, cannot skip any
		 * further on the next run so don't update.
		 */
		} else if (!otherconn_ack_seen) {
			thisconn_seen_last = false;
			if (pure_ack) {
				otherconn_ack_seen = true;
				/* if aggressive we don't care about old data,
				 * start from the pure ack.
				 * otherwise if there is a previous data ack,
				 * start checking from it next time.
				 */
				if (aggressive || !otherconn_checked_to)
					otherconn_checked_to = skb_check_prev;
			} else {
				otherconn_checked_to = aggressive ?
					skb_check : skb_check_prev;
			}
		}
	}

	/* skb_check is reused at this point
	 * it is the pure ACK to be filtered (if any)
	 */
	skb_check = NULL;

	/* next time start checking from the older/nearest to head of unfiltered
	 * but important tcp packets from this connection and other connections.
	 * if none seen, start after the last packet evaluated in the loop.
	 */
	if (thisconn_checked_to && otherconn_checked_to)
		flow->ackcheck = thisconn_seen_last ?
			otherconn_checked_to : thisconn_checked_to;
	else if (thisconn_checked_to)
		flow->ackcheck = thisconn_checked_to;
	else if (otherconn_checked_to)
		flow->ackcheck = otherconn_checked_to;
	else
		flow->ackcheck = skb_check_prev;

	/* if filtering, the pure ACK from the flow queue */
	if (thisconn_ack && (aggressive || thisconn_redundant_seen)) {
		if (PTR_ERR(thisconn_ack) == -1) {
			skb_check = flow->head;
			flow->head = flow->head->next;
		} else {
			skb_check = thisconn_ack->next;
			thisconn_ack->next = thisconn_ack->next->next;
		}
	}

	/* we just filtered that ack, fix up the list */
	if (flow->ackcheck == skb_check)
		flow->ackcheck = thisconn_ack;
	/* check the entire flow queue next time */
	if (PTR_ERR(flow->ackcheck) == -1)
		flow->ackcheck = NULL;

	return skb_check;
}

static inline cobalt_time_t cake_ewma(cobalt_time_t avg, cobalt_time_t sample,
				      u32 shift)
{
	avg -= avg >> shift;
	avg += sample >> shift;
	return avg;
}

static inline u32 cake_overhead(struct cake_sched_data *q, struct sk_buff *skb)
{
	u32 len = qdisc_pkt_len(skb);
	u32 off = skb_network_offset(skb);

	q->avg_trnoff = cake_ewma(q->avg_trnoff, off << 16, 8);

	if (q->rate_flags & CAKE_FLAG_OVERHEAD)
		len -= off;

	if (q->max_netlen < len)
		q->max_netlen = len;
	if (q->min_netlen > len)
		q->min_netlen = len;

	len += q->rate_overhead;

	if (len < q->rate_mpu)
		len = q->rate_mpu;

	if (q->atm_mode == CAKE_ATM_ATM) {
		len += 47;
		len /= 48;
		len *= 53;
	} else if (q->atm_mode == CAKE_ATM_PTM) {
		/* Add one byte per 64 bytes or part thereof.
		 * This is conservative and easier to calculate than the
		 * precise value.
		 */
		len += (len + 63) / 64;
	}

	if (q->max_adjlen < len)
		q->max_adjlen = len;
	if (q->min_adjlen > len)
		q->min_adjlen = len;

	get_cobalt_cb(skb)->adjusted_len = len;
	return len;
}

static inline void cake_heap_swap(struct cake_sched_data *q, u16 i, u16 j)
{
	struct cake_heap_entry ii = q->overflow_heap[i];
	struct cake_heap_entry jj = q->overflow_heap[j];

	q->overflow_heap[i] = jj;
	q->overflow_heap[j] = ii;

	q->tins[ii.t].overflow_idx[ii.b] = j;
	q->tins[jj.t].overflow_idx[jj.b] = i;
}

static inline u32 cake_heap_get_backlog(const struct cake_sched_data *q, u16 i)
{
	struct cake_heap_entry ii = q->overflow_heap[i];

	return q->tins[ii.t].backlogs[ii.b];
}

static void cake_heapify(struct cake_sched_data *q, u16 i)
{
	static const u32 a = CAKE_MAX_TINS * CAKE_QUEUES;
	u32 m = i;
	u32 mb = cake_heap_get_backlog(q, m);

	while (m < a) {
		u32 l = m + m + 1;
		u32 r = l + 1;

		if (l < a) {
			u32 lb = cake_heap_get_backlog(q, l);

			if (lb > mb) {
				m  = l;
				mb = lb;
			}
		}

		if (r < a) {
			u32 rb = cake_heap_get_backlog(q, r);

			if (rb > mb) {
				m  = r;
				mb = rb;
			}
		}

		if (m != i) {
			cake_heap_swap(q, i, m);
			i = m;
		} else {
			break;
		}
	}
}

static void cake_heapify_up(struct cake_sched_data *q, u16 i)
{
	while (i > 0 && i < CAKE_MAX_TINS * CAKE_QUEUES) {
		u16 p = (i - 1) >> 1;
		u32 ib = cake_heap_get_backlog(q, i);
		u32 pb = cake_heap_get_backlog(q, p);

		if (ib > pb) {
			cake_heap_swap(q, i, p);
			i = p;
		} else {
			break;
		}
	}
}

static int cake_advance_shaper(struct cake_sched_data *q,
			       struct cake_tin_data *b,
			       struct sk_buff *skb,
			       u64 now, bool drop)
{
	u32 len = get_cobalt_cb(skb)->adjusted_len;

	/* charge packet bandwidth to this tin
	 * and to the global shaper.
	 */
	if (q->rate_ns) {
		s64 tdiff1 = b->tin_time_next_packet - now;
		s64 tdiff2 = (len * (u64)b->tin_rate_ns) >> b->tin_rate_shft;
		s64 tdiff3 = (len * (u64)q->rate_ns) >> q->rate_shft;
		s64 tdiff4 = tdiff3 + (tdiff3 >> 1);

		if (tdiff1 < 0)
			b->tin_time_next_packet += tdiff2;
		else if (tdiff1 < tdiff2)
			b->tin_time_next_packet = now + tdiff2;

		q->time_next_packet += tdiff3;
		if (!drop)
			q->failsafe_next_packet += tdiff4;
	}
	return len;
}

static unsigned int cake_drop(struct Qdisc *sch, struct sk_buff **to_free)
{
	struct cake_sched_data *q = qdisc_priv(sch);
	struct sk_buff *skb;
	u32 idx = 0, tin = 0, len;
	struct cake_tin_data *b;
	struct cake_flow *flow;
	struct cake_heap_entry qq;
	u64 now = cobalt_get_time();

	if (!q->overflow_timeout) {
		int i;
		/* Build fresh max-heap */
		for (i = CAKE_MAX_TINS * CAKE_QUEUES / 2; i >= 0; i--)
			cake_heapify(q, i);
	}
	q->overflow_timeout = 65535;

	/* select longest queue for pruning */
	qq  = q->overflow_heap[0];
	tin = qq.t;
	idx = qq.b;

	b = &q->tins[tin];
	flow = &b->flows[idx];
	skb = dequeue_head(flow);
	if (unlikely(!skb)) {
		/* heap has gone wrong, rebuild it next time */
		q->overflow_timeout = 0;
		return idx + (tin << 16);
	}

	if (cobalt_queue_full(&flow->cvars, &b->cparams, now))
		b->unresponsive_flow_count++;

	len = qdisc_pkt_len(skb);
	q->buffer_used      -= skb->truesize;
	b->backlogs[idx]    -= len;
	b->tin_backlog      -= len;
	sch->qstats.backlog -= len;
	qdisc_tree_reduce_backlog(sch, 1, len);

	b->tin_dropped++;
	sch->qstats.drops++;

	if (q->rate_flags & CAKE_FLAG_INGRESS)
		cake_advance_shaper(q, b, skb, now, true);

	__qdisc_drop(skb, to_free);
	sch->q.qlen--;

	cake_heapify(q, 0);

	return idx + (tin << 16);
}

static inline void cake_wash_diffserv(struct sk_buff *skb)
{
	switch (skb->protocol) {
	case htons(ETH_P_IP):
		ipv4_change_dsfield(ip_hdr(skb), INET_ECN_MASK, 0);
		break;
	case htons(ETH_P_IPV6):
		ipv6_change_dsfield(ipv6_hdr(skb), INET_ECN_MASK, 0);
		break;
	default:
		break;
	};
}

static inline u8 cake_handle_diffserv(struct sk_buff *skb, u16 wash)
{
	u8 dscp;

	switch (skb->protocol) {
	case htons(ETH_P_IP):
		dscp = ipv4_get_dsfield(ip_hdr(skb)) >> 2;
		if (wash && dscp)
			ipv4_change_dsfield(ip_hdr(skb), INET_ECN_MASK, 0);
		return dscp;

	case htons(ETH_P_IPV6):
		dscp = ipv6_get_dsfield(ipv6_hdr(skb)) >> 2;
		if (wash && dscp)
			ipv6_change_dsfield(ipv6_hdr(skb), INET_ECN_MASK, 0);
		return dscp;

	case htons(ETH_P_ARP):
		return 0x38;  /* CS7 - Net Control */

	default:
		/* If there is no Diffserv field, treat as best-effort */
		return 0;
	};
}

static void cake_reconfigure(struct Qdisc *sch);

static s32 cake_enqueue(struct sk_buff *skb, struct Qdisc *sch,
			struct sk_buff **to_free)
{
	struct cake_sched_data *q = qdisc_priv(sch);
	u32 idx, tin;
	struct cake_tin_data *b;
	struct cake_flow *flow;
	/* signed len to handle corner case filtered ACK larger than trigger */
	int len = qdisc_pkt_len(skb);
	u64 now = cobalt_get_time();
	struct sk_buff *ack = NULL;

	/* extract the Diffserv Precedence field, if it exists */
	/* and clear DSCP bits if washing */
	if (q->tin_mode != CAKE_DIFFSERV_BESTEFFORT) {
		tin = q->tin_index[cake_handle_diffserv(skb,
				q->rate_flags & CAKE_FLAG_WASH)];
		if (unlikely(tin >= q->tin_cnt))
			tin = 0;
	} else {
		tin = 0;
		if (q->rate_flags & CAKE_FLAG_WASH)
			cake_wash_diffserv(skb);
	}

	b = &q->tins[tin];

	/* choose flow to insert into */
	idx = cake_hash(b, skb, q->flow_mode);
	flow = &b->flows[idx];

	/* ensure shaper state isn't stale */
	if (!b->tin_backlog) {
		if (b->tin_time_next_packet < now)
			b->tin_time_next_packet = now;

		if (!sch->q.qlen) {
			if (q->time_next_packet < now) {
				q->failsafe_next_packet = now;
				q->time_next_packet = now;
			} else if (q->time_next_packet > now &&
				   q->failsafe_next_packet > now) {
				u64 next = min(q->time_next_packet,
					       q->failsafe_next_packet);
				sch->qstats.overlimits++;
				qdisc_watchdog_schedule_ns(&q->watchdog, next);
			}
		}
	}

	if (unlikely(len > b->max_skblen))
		b->max_skblen = len;

	/* Split GSO aggregates if they're likely to impair flow isolation
	 * or if we need to know individual packet sizes for framing overhead.
	 */

	if (skb_is_gso(skb)) {
		struct sk_buff *segs, *nskb;
		netdev_features_t features = netif_skb_features(skb);
		/* signed slen to handle corner case
		 * suppressed ACK larger than trigger
		 */
		int slen = 0;

		segs = skb_gso_segment(skb, features & ~NETIF_F_GSO_MASK);
		if (IS_ERR_OR_NULL(segs))
			return qdisc_drop(skb, sch, to_free);

		while (segs) {
			nskb = segs->next;
			segs->next = NULL;
			qdisc_skb_cb(segs)->pkt_len = segs->len;
			cobalt_set_enqueue_time(segs, now);
			get_cobalt_cb(segs)->adjusted_len = cake_overhead(q,
									  segs);
			flow_queue_add(flow, segs);

			if (q->ack_filter)
				ack = cake_ack_filter(q, flow);

			if (ack) {
				b->ack_drops++;
				sch->qstats.drops++;
				b->bytes += ack->len;
				slen += segs->len - ack->len;
				q->buffer_used += segs->truesize -
					ack->truesize;
				if (q->rate_flags & CAKE_FLAG_INGRESS)
					cake_advance_shaper(q, b, ack,
							    now, true);

				qdisc_tree_reduce_backlog(sch, 1,
							  qdisc_pkt_len(ack));
				consume_skb(ack);
			} else {
				sch->q.qlen++;
				slen += segs->len;
				q->buffer_used += segs->truesize;
			}
			b->packets++;
			segs = nskb;
		}
		/* stats */
		b->bytes	    += slen;
		b->backlogs[idx]    += slen;
		b->tin_backlog      += slen;
		sch->qstats.backlog += slen;
		q->avg_window_bytes += slen;

		qdisc_tree_reduce_backlog(sch, 1, len);
		consume_skb(skb);
	} else {
		/* not splitting */
		cobalt_set_enqueue_time(skb, now);
		get_cobalt_cb(skb)->adjusted_len = cake_overhead(q, skb);
		flow_queue_add(flow, skb);

		if (q->ack_filter)
			ack = cake_ack_filter(q, flow);

		if (ack) {
			b->ack_drops++;
			sch->qstats.drops++;
			b->bytes += qdisc_pkt_len(ack);
			len -= qdisc_pkt_len(ack);
			q->buffer_used += skb->truesize - ack->truesize;
			if (q->rate_flags & CAKE_FLAG_INGRESS)
				cake_advance_shaper(q, b, ack, now, true);

			qdisc_tree_reduce_backlog(sch, 1, qdisc_pkt_len(ack));
			consume_skb(ack);
		} else {
			sch->q.qlen++;
			q->buffer_used      += skb->truesize;
		}
		/* stats */
		b->packets++;
		b->bytes	    += len;
		b->backlogs[idx]    += len;
		b->tin_backlog      += len;
		sch->qstats.backlog += len;
		q->avg_window_bytes += len;
	}

	if (q->overflow_timeout)
		cake_heapify_up(q, b->overflow_idx[idx]);

	/* incoming bandwidth capacity estimate */
	if (q->rate_flags & CAKE_FLAG_AUTORATE_INGRESS) {
		u64 packet_interval = now - q->last_packet_time;

		if (packet_interval > NSEC_PER_SEC)
			packet_interval = NSEC_PER_SEC;

		/* filter out short-term bursts, eg. wifi aggregation */
		q->avg_packet_interval = cake_ewma(q->avg_packet_interval,
						   packet_interval,
			packet_interval > q->avg_packet_interval ? 2 : 8);

		q->last_packet_time = now;

		if (packet_interval > q->avg_packet_interval) {
			u64 window_interval = now - q->avg_window_begin;
			u64 b = q->avg_window_bytes * (u64)NSEC_PER_SEC;

			do_div(b, window_interval);
			q->avg_peak_bandwidth =
				cake_ewma(q->avg_peak_bandwidth, b,
					  b > q->avg_peak_bandwidth ? 2 : 8);
			q->avg_window_bytes = 0;
			q->avg_window_begin = now;

			if (q->rate_flags & CAKE_FLAG_AUTORATE_INGRESS &&
			    now - q->last_reconfig_time >
				(NSEC_PER_SEC / 4)) {
				q->rate_bps = (q->avg_peak_bandwidth * 15) >> 4;
				cake_reconfigure(sch);
			}
		}
	} else {
		q->avg_window_bytes = 0;
		q->last_packet_time = now;
	}

	/* flowchain */
	if (!flow->set || flow->set == CAKE_SET_DECAYING) {
		struct cake_host *srchost = &b->hosts[flow->srchost];
		struct cake_host *dsthost = &b->hosts[flow->dsthost];
		u16 host_load = 1;

		if (!flow->set) {
			list_add_tail(&flow->flowchain, &b->new_flows);
		} else {
			b->decaying_flow_count--;
			list_move_tail(&flow->flowchain, &b->new_flows);
		}
		flow->set = CAKE_SET_SPARSE;
		b->sparse_flow_count++;

		if (cake_dsrc(q->flow_mode))
			host_load = max(host_load, srchost->srchost_refcnt);

		if (cake_ddst(q->flow_mode))
			host_load = max(host_load, dsthost->dsthost_refcnt);

		flow->deficit = (b->flow_quantum *
				 quantum_div[host_load]) >> 16;
	} else if (flow->set == CAKE_SET_SPARSE_WAIT) {
		/* this flow was empty, accounted as a sparse flow, but actually
		 * in the bulk rotation.
		 */
		flow->set = CAKE_SET_BULK;
		b->sparse_flow_count--;
		b->bulk_flow_count++;
	}

	if (q->buffer_used > q->buffer_max_used)
		q->buffer_max_used = q->buffer_used;

	if (q->buffer_used > q->buffer_limit) {
		u32 dropped = 0;

		while (q->buffer_used > q->buffer_limit) {
			dropped++;
			cake_drop(sch, to_free);
		}
		b->drop_overlimit += dropped;
	}
	return NET_XMIT_SUCCESS;
}

static struct sk_buff *cake_dequeue_one(struct Qdisc *sch)
{
	struct cake_sched_data *q = qdisc_priv(sch);
	struct cake_tin_data *b = &q->tins[q->cur_tin];
	struct cake_flow *flow = &b->flows[q->cur_flow];
	struct sk_buff *skb = NULL;
	u32 len;

	/* WARN_ON(flow != container_of(vars, struct cake_flow, cvars)); */

	if (flow->head) {
		skb = dequeue_head(flow);
		len = qdisc_pkt_len(skb);
		b->backlogs[q->cur_flow] -= len;
		b->tin_backlog		 -= len;
		sch->qstats.backlog      -= len;
		q->buffer_used		 -= skb->truesize;
		sch->q.qlen--;

		if (q->overflow_timeout)
			cake_heapify(q, b->overflow_idx[q->cur_flow]);
	}
	return skb;
}

/* Discard leftover packets from a tin no longer in use. */
static void cake_clear_tin(struct Qdisc *sch, u16 tin)
{
	struct cake_sched_data *q = qdisc_priv(sch);
	struct sk_buff *skb;

	q->cur_tin = tin;
	for (q->cur_flow = 0; q->cur_flow < CAKE_QUEUES; q->cur_flow++)
		while (!!(skb = cake_dequeue_one(sch)))
			kfree_skb(skb);
}

static struct sk_buff *cake_dequeue(struct Qdisc *sch)
{
	struct cake_sched_data *q = qdisc_priv(sch);
	struct sk_buff *skb;
	struct cake_tin_data *b = &q->tins[q->cur_tin];
	struct cake_flow *flow;
	struct cake_host *srchost, *dsthost;
	struct list_head *head;
	u32 len;
	u16 host_load;
	cobalt_time_t now = ktime_get_ns();
	cobalt_time_t delay;
	bool first_flow = true;

begin:
	if (!sch->q.qlen)
		return NULL;

	/* global hard shaper */
	if (q->time_next_packet > now && q->failsafe_next_packet > now) {
		u64 next = min(q->time_next_packet, q->failsafe_next_packet);

		sch->qstats.overlimits++;
		qdisc_watchdog_schedule_ns(&q->watchdog, next);
		return NULL;
	}

	/* Choose a class to work on. */
	if (!q->rate_ns) {
		/* In unlimited mode, can't rely on shaper timings, just balance
		 * with DRR
		 */
		while (b->tin_deficit < 0 ||
		       !(b->sparse_flow_count + b->bulk_flow_count)) {
			if (b->tin_deficit <= 0)
				b->tin_deficit += b->tin_quantum_band;

			q->cur_tin++;
			b++;
			if (q->cur_tin >= q->tin_cnt) {
				q->cur_tin = 0;
				b = q->tins;
			}
		}
	} else {
		/* In shaped mode, choose:
		 * - Highest-priority tin with queue and meeting schedule, or
		 * - The earliest-scheduled tin with queue.
		 */
		int tin, best_tin = 0;
		s64 best_time = 0xFFFFFFFFFFFFUL;

		for (tin = 0; tin < q->tin_cnt; tin++) {
			b = q->tins + tin;
			if ((b->sparse_flow_count + b->bulk_flow_count) > 0) {
				s64 tdiff = b->tin_time_next_packet - now;

				if (tdiff <= 0 || tdiff <= best_time) {
					best_time = tdiff;
					best_tin = tin;
				}
			}
		}

		q->cur_tin = best_tin;
		b = q->tins + best_tin;
	}

retry:
	/* service this class */
	head = &b->decaying_flows;
	if (!first_flow || list_empty(head)) {
		head = &b->new_flows;
		if (list_empty(head)) {
			head = &b->old_flows;
			if (unlikely(list_empty(head))) {
				head = &b->decaying_flows;
				if (unlikely(list_empty(head)))
					goto begin;
			}
		}
	}
	flow = list_first_entry(head, struct cake_flow, flowchain);
	q->cur_flow = flow - b->flows;
	first_flow = false;

	/* triple isolation (modified DRR++) */
	srchost = &b->hosts[flow->srchost];
	dsthost = &b->hosts[flow->dsthost];
	host_load = 1;

	if (cake_dsrc(q->flow_mode))
		host_load = max(host_load, srchost->srchost_refcnt);

	if (cake_ddst(q->flow_mode))
		host_load = max(host_load, dsthost->dsthost_refcnt);

	WARN_ON(host_load > CAKE_QUEUES);

	/* flow isolation (DRR++) */
	if (flow->deficit <= 0) {
		/* The shifted prandom_u32() is a way to apply dithering to
		 * avoid accumulating roundoff errors
		 */
		flow->deficit += (b->flow_quantum * quantum_div[host_load] +
				  (prandom_u32() >> 16)) >> 16;
		list_move_tail(&flow->flowchain, &b->old_flows);

		/* Keep all flows with deficits out of the sparse and decaying
		 * rotations.  No non-empty flow can go into the decaying
		 * rotation, so they can't get deficits
		 */
		if (flow->set == CAKE_SET_SPARSE) {
			if (flow->head) {
				b->sparse_flow_count--;
				b->bulk_flow_count++;
				flow->set = CAKE_SET_BULK;
			} else {
				/* we've moved it to the bulk rotation for
				 * correct deficit accounting but we still want
				 * to count it as a sparse flow, not a bulk one.
				 */
				flow->set = CAKE_SET_SPARSE_WAIT;
			}
		}
		goto retry;
	}

	/* Retrieve a packet via the AQM */
	while (1) {
		skb = cake_dequeue_one(sch);
		if (!skb) {
			/* this queue was actually empty */
			if (cobalt_queue_empty(&flow->cvars, &b->cparams, now))
				b->unresponsive_flow_count--;

			if (flow->cvars.p_drop || flow->cvars.count ||
			    now < flow->cvars.drop_next) {
				/* keep in the flowchain until the state has
				 * decayed to rest
				 */
				list_move_tail(&flow->flowchain,
					       &b->decaying_flows);
				if (flow->set == CAKE_SET_BULK) {
					b->bulk_flow_count--;
					b->decaying_flow_count++;
				} else if (flow->set == CAKE_SET_SPARSE ||
					   flow->set == CAKE_SET_SPARSE_WAIT) {
					b->sparse_flow_count--;
					b->decaying_flow_count++;
				}
				flow->set = CAKE_SET_DECAYING;
			} else {
				/* remove empty queue from the flowchain */
				list_del_init(&flow->flowchain);
				if (flow->set == CAKE_SET_SPARSE ||
				    flow->set == CAKE_SET_SPARSE_WAIT)
					b->sparse_flow_count--;
				else if (flow->set == CAKE_SET_BULK)
					b->bulk_flow_count--;
				else
					b->decaying_flow_count--;

				flow->set = CAKE_SET_NONE;
				srchost->srchost_refcnt--;
				dsthost->dsthost_refcnt--;
			}
			goto begin;
		}

		/* Last packet in queue may be marked, shouldn't be dropped */
		if (!cobalt_should_drop(&flow->cvars, &b->cparams, now, skb,
					(b->bulk_flow_count *
					 !!(q->rate_flags & CAKE_FLAG_INGRESS))) ||
		    !flow->head)
			break;

		/* drop this packet, get another one */
		if (q->rate_flags & CAKE_FLAG_INGRESS) {
			len = cake_advance_shaper(q, b, skb,
						  now, true);
			flow->deficit -= len;
			b->tin_deficit -= len;
		}
		b->tin_dropped++;
		qdisc_tree_reduce_backlog(sch, 1, qdisc_pkt_len(skb));
		qdisc_qstats_drop(sch);
		kfree_skb(skb);
		if (q->rate_flags & CAKE_FLAG_INGRESS)
			goto retry;
	}

	b->tin_ecn_mark += !!flow->cvars.ecn_marked;
	qdisc_bstats_update(sch, skb);

	/* collect delay stats */
	delay = now - cobalt_get_enqueue_time(skb);
	b->avge_delay = cake_ewma(b->avge_delay, delay, 8);
	b->peak_delay = cake_ewma(b->peak_delay, delay,
				  delay > b->peak_delay ? 2 : 8);
	b->base_delay = cake_ewma(b->base_delay, delay,
				  delay < b->base_delay ? 2 : 8);

	len = cake_advance_shaper(q, b, skb, now, false);
	flow->deficit -= len;
	b->tin_deficit -= len;

	if (q->time_next_packet > now && sch->q.qlen) {
		u64 next = min(q->time_next_packet, q->failsafe_next_packet);

		qdisc_watchdog_schedule_ns(&q->watchdog, next);
	} else if (!sch->q.qlen) {
		int i;

		for (i = 0; i < q->tin_cnt; i++) {
			if (q->tins[i].decaying_flow_count) {
				u64 next = now + q->tins[i].cparams.target;

				qdisc_watchdog_schedule_ns(&q->watchdog, next);
				break;
			}
		}
	}

	if (q->overflow_timeout)
		q->overflow_timeout--;

	return skb;
}

static void cake_reset(struct Qdisc *sch)
{
	u32 c;

	for (c = 0; c < CAKE_MAX_TINS; c++)
		cake_clear_tin(sch, c);
}

static const struct nla_policy cake_policy[TCA_CAKE_MAX + 1] = {
	[TCA_CAKE_BASE_RATE]     = { .type = NLA_U32 },
	[TCA_CAKE_DIFFSERV_MODE] = { .type = NLA_U32 },
	[TCA_CAKE_ATM]		 = { .type = NLA_U32 },
	[TCA_CAKE_FLOW_MODE]     = { .type = NLA_U32 },
	[TCA_CAKE_OVERHEAD]      = { .type = NLA_S32 },
	[TCA_CAKE_RTT]		 = { .type = NLA_U32 },
	[TCA_CAKE_TARGET]	 = { .type = NLA_U32 },
	[TCA_CAKE_AUTORATE]      = { .type = NLA_U32 },
	[TCA_CAKE_MEMORY]	 = { .type = NLA_U32 },
	[TCA_CAKE_NAT]		 = { .type = NLA_U32 },
	[TCA_CAKE_RAW]       = { .type = NLA_U32 },
	[TCA_CAKE_WASH]		 = { .type = NLA_U32 },
	[TCA_CAKE_MPU]		 = { .type = NLA_U32 },
	[TCA_CAKE_INGRESS]	 = { .type = NLA_U32 },
	[TCA_CAKE_ACK_FILTER]	 = { .type = NLA_U32 },
};

static void cake_set_rate(struct cake_tin_data *b, u64 rate, u32 mtu,
			  cobalt_time_t ns_target, cobalt_time_t rtt_est_ns)
{
	/* convert byte-rate into time-per-byte
	 * so it will always unwedge in reasonable time.
	 */
	static const u64 MIN_RATE = 64;
	u64 rate_ns = 0;
	u8  rate_shft = 0;
	cobalt_time_t byte_target_ns;
	u32 byte_target = mtu;

	b->flow_quantum = 1514;
	if (rate) {
		b->flow_quantum = max(min(rate >> 12, 1514ULL), 300ULL);
		rate_shft = 32;
		rate_ns = ((u64)NSEC_PER_SEC) << rate_shft;
		do_div(rate_ns, max(MIN_RATE, rate));
		while (!!(rate_ns >> 32)) {
			rate_ns >>= 1;
			rate_shft--;
		}
	} /* else unlimited, ie. zero delay */

	b->tin_rate_bps  = rate;
	b->tin_rate_ns   = rate_ns;
	b->tin_rate_shft = rate_shft;

	byte_target_ns = (byte_target * rate_ns) >> rate_shft;

	b->cparams.target = max((byte_target_ns * 3) / 2, ns_target);
	b->cparams.interval = max(rtt_est_ns +
				     b->cparams.target - ns_target,
				     b->cparams.target * 2);
	b->cparams.mtu_time = byte_target_ns;
	b->cparams.p_inc = 1 << 24; /* 1/256 */
	b->cparams.p_dec = 1 << 20; /* 1/4096 */
}

static int cake_config_besteffort(struct Qdisc *sch)
{
	struct cake_sched_data *q = qdisc_priv(sch);
	struct cake_tin_data *b = &q->tins[0];
	u32 rate = q->rate_bps;
	u32 mtu = psched_mtu(qdisc_dev(sch));

	q->tin_cnt = 1;

	q->tin_index = besteffort;
	q->tin_order = normal_order;

	cake_set_rate(b, rate, mtu, US2TIME(q->target), US2TIME(q->interval));
	b->tin_quantum_band = 65535;
	b->tin_quantum_prio = 65535;

	return 0;
}

static int cake_config_precedence(struct Qdisc *sch)
{
	/* convert high-level (user visible) parameters into internal format */
	struct cake_sched_data *q = qdisc_priv(sch);
	u32 rate = q->rate_bps;
	u32 mtu = psched_mtu(qdisc_dev(sch));
	u32 quantum1 = 256;
	u32 quantum2 = 256;
	u32 i;

	q->tin_cnt = 8;
	q->tin_index = precedence;
	q->tin_order = normal_order;

	for (i = 0; i < q->tin_cnt; i++) {
		struct cake_tin_data *b = &q->tins[i];

		cake_set_rate(b, rate, mtu, US2TIME(q->target),
			      US2TIME(q->interval));

		b->tin_quantum_prio = max_t(u16, 1U, quantum1);
		b->tin_quantum_band = max_t(u16, 1U, quantum2);

		/* calculate next class's parameters */
		rate  *= 7;
		rate >>= 3;

		quantum1  *= 3;
		quantum1 >>= 1;

		quantum2  *= 7;
		quantum2 >>= 3;
	}

	return 0;
}

/*	List of known Diffserv codepoints:
 *
 *	Least Effort (CS1)
 *	Best Effort (CS0)
 *	Max Reliability & LLT "Lo" (TOS1)
 *	Max Throughput (TOS2)
 *	Min Delay (TOS4)
 *	LLT "La" (TOS5)
 *	Assured Forwarding 1 (AF1x) - x3
 *	Assured Forwarding 2 (AF2x) - x3
 *	Assured Forwarding 3 (AF3x) - x3
 *	Assured Forwarding 4 (AF4x) - x3
 *	Precedence Class 2 (CS2)
 *	Precedence Class 3 (CS3)
 *	Precedence Class 4 (CS4)
 *	Precedence Class 5 (CS5)
 *	Precedence Class 6 (CS6)
 *	Precedence Class 7 (CS7)
 *	Voice Admit (VA)
 *	Expedited Forwarding (EF)

 *	Total 25 codepoints.
 */

/*	List of traffic classes in RFC 4594:
 *		(roughly descending order of contended priority)
 *		(roughly ascending order of uncontended throughput)
 *
 *	Network Control (CS6,CS7)      - routing traffic
 *	Telephony (EF,VA)         - aka. VoIP streams
 *	Signalling (CS5)               - VoIP setup
 *	Multimedia Conferencing (AF4x) - aka. video calls
 *	Realtime Interactive (CS4)     - eg. games
 *	Multimedia Streaming (AF3x)    - eg. YouTube, NetFlix, Twitch
 *	Broadcast Video (CS3)
 *	Low Latency Data (AF2x,TOS4)      - eg. database
 *	Ops, Admin, Management (CS2,TOS1) - eg. ssh
 *	Standard Service (CS0 & unrecognised codepoints)
 *	High Throughput Data (AF1x,TOS2)  - eg. web traffic
 *	Low Priority Data (CS1)           - eg. BitTorrent

 *	Total 12 traffic classes.
 */

static int cake_config_diffserv8(struct Qdisc *sch)
{
/*	Pruned list of traffic classes for typical applications:
 *
 *		Network Control          (CS6, CS7)
 *		Minimum Latency          (EF, VA, CS5, CS4)
 *		Interactive Shell        (CS2, TOS1)
 *		Low Latency Transactions (AF2x, TOS4)
 *		Video Streaming          (AF4x, AF3x, CS3)
 *		Bog Standard             (CS0 etc.)
 *		High Throughput          (AF1x, TOS2)
 *		Background Traffic       (CS1)
 *
 *		Total 8 traffic classes.
 */

	struct cake_sched_data *q = qdisc_priv(sch);
	u32 rate = q->rate_bps;
	u32 mtu = psched_mtu(qdisc_dev(sch));
	u32 quantum1 = 256;
	u32 quantum2 = 256;
	u32 i;

	q->tin_cnt = 8;

	/* codepoint to class mapping */
	q->tin_index = diffserv8;
	q->tin_order = normal_order;

	/* class characteristics */
	for (i = 0; i < q->tin_cnt; i++) {
		struct cake_tin_data *b = &q->tins[i];

		cake_set_rate(b, rate, mtu, US2TIME(q->target),
			      US2TIME(q->interval));

		b->tin_quantum_prio = max_t(u16, 1U, quantum1);
		b->tin_quantum_band = max_t(u16, 1U, quantum2);

		/* calculate next class's parameters */
		rate  *= 7;
		rate >>= 3;

		quantum1  *= 3;
		quantum1 >>= 1;

		quantum2  *= 7;
		quantum2 >>= 3;
	}

	return 0;
}

static int cake_config_diffserv4(struct Qdisc *sch)
{
/*  Further pruned list of traffic classes for four-class system:
 *
 *	    Latency Sensitive  (CS7, CS6, EF, VA, CS5, CS4)
 *	    Streaming Media    (AF4x, AF3x, CS3, AF2x, TOS4, CS2, TOS1)
 *	    Best Effort        (CS0, AF1x, TOS2, and those not specified)
 *	    Background Traffic (CS1)
 *
 *		Total 4 traffic classes.
 */

	struct cake_sched_data *q = qdisc_priv(sch);
	u32 rate = q->rate_bps;
	u32 mtu = psched_mtu(qdisc_dev(sch));
	u32 quantum = 1024;

	q->tin_cnt = 4;

	/* codepoint to class mapping */
	q->tin_index = diffserv4;
	q->tin_order = bulk_order;

	/* class characteristics */
	cake_set_rate(&q->tins[0], rate, mtu,
		      US2TIME(q->target), US2TIME(q->interval));
	cake_set_rate(&q->tins[1], rate >> 4, mtu,
		      US2TIME(q->target), US2TIME(q->interval));
	cake_set_rate(&q->tins[2], rate >> 1, mtu,
		      US2TIME(q->target), US2TIME(q->interval));
	cake_set_rate(&q->tins[3], rate >> 2, mtu,
		      US2TIME(q->target), US2TIME(q->interval));

	/* priority weights */
	q->tins[0].tin_quantum_prio = quantum;
	q->tins[1].tin_quantum_prio = quantum >> 4;
	q->tins[2].tin_quantum_prio = quantum << 2;
	q->tins[3].tin_quantum_prio = quantum << 4;

	/* bandwidth-sharing weights */
	q->tins[0].tin_quantum_band = quantum;
	q->tins[1].tin_quantum_band = quantum >> 4;
	q->tins[2].tin_quantum_band = quantum >> 1;
	q->tins[3].tin_quantum_band = quantum >> 2;

	return 0;
}

static int cake_config_diffserv3(struct Qdisc *sch)
{
/*  Simplified Diffserv structure with 3 tins.
 *		Low Priority		(CS1)
 *		Best Effort
 *		Latency Sensitive	(TOS4, VA, EF, CS6, CS7)
 */
	struct cake_sched_data *q = qdisc_priv(sch);
	u32 rate = q->rate_bps;
	u32 mtu = psched_mtu(qdisc_dev(sch));
	u32 quantum = 1024;

	q->tin_cnt = 3;

	/* codepoint to class mapping */
	q->tin_index = diffserv3;
	q->tin_order = bulk_order;

	/* class characteristics */
	cake_set_rate(&q->tins[0], rate, mtu,
		      US2TIME(q->target), US2TIME(q->interval));
	cake_set_rate(&q->tins[1], rate >> 4, mtu,
		      US2TIME(q->target), US2TIME(q->interval));
	cake_set_rate(&q->tins[2], rate >> 2, mtu,
		      US2TIME(q->target), US2TIME(q->interval));

	/* priority weights */
	q->tins[0].tin_quantum_prio = quantum;
	q->tins[1].tin_quantum_prio = quantum >> 4;
	q->tins[2].tin_quantum_prio = quantum << 4;

	/* bandwidth-sharing weights */
	q->tins[0].tin_quantum_band = quantum;
	q->tins[1].tin_quantum_band = quantum >> 4;
	q->tins[2].tin_quantum_band = quantum >> 2;

	return 0;
}

static void cake_reconfigure(struct Qdisc *sch)
{
	struct cake_sched_data *q = qdisc_priv(sch);
	int c, ft;

	switch (q->tin_mode) {
	case CAKE_DIFFSERV_BESTEFFORT:
		ft = cake_config_besteffort(sch);
		break;

	case CAKE_DIFFSERV_PRECEDENCE:
		ft = cake_config_precedence(sch);
		break;

	case CAKE_DIFFSERV_DIFFSERV8:
		ft = cake_config_diffserv8(sch);
		break;

	case CAKE_DIFFSERV_DIFFSERV4:
		ft = cake_config_diffserv4(sch);
		break;

	case CAKE_DIFFSERV_DIFFSERV3:
	default:
		ft = cake_config_diffserv3(sch);
		break;
	};

	for (c = q->tin_cnt; c < CAKE_MAX_TINS; c++) {
		cake_clear_tin(sch, c);
		q->tins[c].cparams.mtu_time = q->tins[ft].cparams.mtu_time;
	}

	q->rate_ns   = q->tins[ft].tin_rate_ns;
	q->rate_shft = q->tins[ft].tin_rate_shft;

	if (q->buffer_config_limit) {
		q->buffer_limit = q->buffer_config_limit;
	} else if (q->rate_bps) {
		u64 t = (u64)q->rate_bps * q->interval;

		do_div(t, USEC_PER_SEC / 4);
		q->buffer_limit = max_t(u32, t, 4U << 20);
	} else {
		q->buffer_limit = ~0;
	}

	sch->flags &= ~TCQ_F_CAN_BYPASS;

	q->buffer_limit = min(q->buffer_limit,
			      max(sch->limit * psched_mtu(qdisc_dev(sch)),
				  q->buffer_config_limit));
}

static int cake_change(struct Qdisc *sch, struct nlattr *opt,
		       struct netlink_ext_ack *extack)
{
	struct cake_sched_data *q = qdisc_priv(sch);
	struct nlattr *tb[TCA_CAKE_MAX + 1];
	int err;

	if (!opt)
		return -EINVAL;

	err = nla_parse_nested(tb, TCA_CAKE_MAX, opt, cake_policy, extack);
	if (err < 0)
		return err;

	if (tb[TCA_CAKE_BASE_RATE])
		q->rate_bps = nla_get_u32(tb[TCA_CAKE_BASE_RATE]);

	if (tb[TCA_CAKE_DIFFSERV_MODE])
		q->tin_mode = nla_get_u32(tb[TCA_CAKE_DIFFSERV_MODE]);

	if (tb[TCA_CAKE_ATM])
		q->atm_mode = nla_get_u32(tb[TCA_CAKE_ATM]);

	if (tb[TCA_CAKE_WASH]) {
		if (!!nla_get_u32(tb[TCA_CAKE_WASH]))
			q->rate_flags |= CAKE_FLAG_WASH;
		else
			q->rate_flags &= ~CAKE_FLAG_WASH;
	}

	if (tb[TCA_CAKE_FLOW_MODE])
		q->flow_mode = nla_get_u32(tb[TCA_CAKE_FLOW_MODE]);

	if (tb[TCA_CAKE_NAT]) {
		q->flow_mode &= ~CAKE_FLOW_NAT_FLAG;
		q->flow_mode |= CAKE_FLOW_NAT_FLAG *
			!!nla_get_u32(tb[TCA_CAKE_NAT]);
	}

	if (tb[TCA_CAKE_OVERHEAD]) {
		q->rate_overhead = nla_get_s32(tb[TCA_CAKE_OVERHEAD]);
		q->rate_flags |= CAKE_FLAG_OVERHEAD;

		q->max_netlen = q->max_adjlen = 0;
		q->min_netlen = q->min_adjlen = ~0;
	}

	if (tb[TCA_CAKE_RAW]) {
		q->rate_flags &= ~CAKE_FLAG_OVERHEAD;

		q->max_netlen = q->max_adjlen = 0;
		q->min_netlen = q->min_adjlen = ~0;
	}

	if (tb[TCA_CAKE_MPU])
		q->rate_mpu = nla_get_u32(tb[TCA_CAKE_MPU]);

	if (tb[TCA_CAKE_RTT]) {
		q->interval = nla_get_u32(tb[TCA_CAKE_RTT]);

		if (!q->interval)
			q->interval = 1;
	}

	if (tb[TCA_CAKE_TARGET]) {
		q->target = nla_get_u32(tb[TCA_CAKE_TARGET]);

		if (!q->target)
			q->target = 1;
	}

	if (tb[TCA_CAKE_AUTORATE]) {
		if (!!nla_get_u32(tb[TCA_CAKE_AUTORATE]))
			q->rate_flags |= CAKE_FLAG_AUTORATE_INGRESS;
		else
			q->rate_flags &= ~CAKE_FLAG_AUTORATE_INGRESS;
	}

	if (tb[TCA_CAKE_INGRESS]) {
		if (!!nla_get_u32(tb[TCA_CAKE_INGRESS]))
			q->rate_flags |= CAKE_FLAG_INGRESS;
		else
			q->rate_flags &= ~CAKE_FLAG_INGRESS;
	}

	if (tb[TCA_CAKE_ACK_FILTER])
		q->ack_filter = nla_get_u32(tb[TCA_CAKE_ACK_FILTER]);

	if (tb[TCA_CAKE_MEMORY])
		q->buffer_config_limit = nla_get_u32(tb[TCA_CAKE_MEMORY]);

	if (q->tins) {
		sch_tree_lock(sch);
		cake_reconfigure(sch);
		sch_tree_unlock(sch);
	}

	return 0;
}

static void *cake_zalloc(size_t sz)
{
	void *ptr = kzalloc(sz, GFP_KERNEL | __GFP_NOWARN);

	if (!ptr)
		ptr = vzalloc(sz);
	return ptr;
}

static void cake_free(void *addr)
{
	if (addr)
		kvfree(addr);
}

static void cake_destroy(struct Qdisc *sch)
{
	struct cake_sched_data *q = qdisc_priv(sch);

	qdisc_watchdog_cancel(&q->watchdog);

	if (q->tins)
		cake_free(q->tins);
}

static int cake_init(struct Qdisc *sch, struct nlattr *opt,
		     struct netlink_ext_ack *extack)
{
	struct cake_sched_data *q = qdisc_priv(sch);
	int i, j;

	sch->limit = 10240;
	q->tin_mode = CAKE_DIFFSERV_DIFFSERV3;
	q->flow_mode  = CAKE_FLOW_TRIPLE;

	q->rate_bps = 0; /* unlimited by default */

	q->interval = 100000; /* 100ms default */
	q->target   =   5000; /* 5ms: codel RFC argues
			       * for 5 to 10% of interval
			       */

	q->cur_tin = 0;
	q->cur_flow  = 0;

	if (opt) {
		int err = cake_change(sch, opt, extack);

		if (err)
			return err;
	}

	qdisc_watchdog_init(&q->watchdog, sch);

	quantum_div[0] = ~0;
	for (i = 1; i <= CAKE_QUEUES; i++)
		quantum_div[i] = 65535 / i;

	q->tins = cake_zalloc(CAKE_MAX_TINS * sizeof(struct cake_tin_data));
	if (!q->tins)
		goto nomem;

	for (i = 0; i < CAKE_MAX_TINS; i++) {
		struct cake_tin_data *b = q->tins + i;

		b->perturb = prandom_u32();
		INIT_LIST_HEAD(&b->new_flows);
		INIT_LIST_HEAD(&b->old_flows);
		INIT_LIST_HEAD(&b->decaying_flows);
		b->sparse_flow_count = 0;
		b->bulk_flow_count = 0;
		b->decaying_flow_count = 0;

		for (j = 0; j < CAKE_QUEUES; j++) {
			struct cake_flow *flow = b->flows + j;
			u32 k = j * CAKE_MAX_TINS + i;

			INIT_LIST_HEAD(&flow->flowchain);
			cobalt_vars_init(&flow->cvars);

			q->overflow_heap[k].t = i;
			q->overflow_heap[k].b = j;
			b->overflow_idx[j] = k;
		}
	}

	cake_reconfigure(sch);
	q->avg_peak_bandwidth = q->rate_bps;
	q->min_netlen = q->min_adjlen = ~0;
	return 0;

nomem:
	cake_destroy(sch);
	return -ENOMEM;
}

static int cake_dump(struct Qdisc *sch, struct sk_buff *skb)
{
	struct cake_sched_data *q = qdisc_priv(sch);
	struct nlattr *opts;

	opts = nla_nest_start(skb, TCA_OPTIONS);
	if (!opts)
		goto nla_put_failure;

	if (nla_put_u32(skb, TCA_CAKE_BASE_RATE, q->rate_bps))
		goto nla_put_failure;

	if (nla_put_u32(skb, TCA_CAKE_DIFFSERV_MODE, q->tin_mode))
		goto nla_put_failure;

	if (nla_put_u32(skb, TCA_CAKE_ATM, q->atm_mode))
		goto nla_put_failure;

	if (nla_put_u32(skb, TCA_CAKE_FLOW_MODE,
			q->flow_mode & ~CAKE_FLOW_NAT_FLAG))
		goto nla_put_failure;

	if (nla_put_u32(skb, TCA_CAKE_NAT,
			!!(q->flow_mode & CAKE_FLOW_NAT_FLAG)))
		goto nla_put_failure;

	if (nla_put_u32(skb, TCA_CAKE_WASH,
			!!(q->rate_flags & CAKE_FLAG_WASH)))
		goto nla_put_failure;

	if (nla_put_u32(skb, TCA_CAKE_OVERHEAD, q->rate_overhead))
		goto nla_put_failure;

	if (nla_put_u32(skb, TCA_CAKE_MPU, q->rate_mpu))
		goto nla_put_failure;

	if (!(q->rate_flags & CAKE_FLAG_OVERHEAD))
		if (nla_put_u32(skb, TCA_CAKE_RAW, 0))
			goto nla_put_failure;

	if (nla_put_u32(skb, TCA_CAKE_RTT, q->interval))
		goto nla_put_failure;

	if (nla_put_u32(skb, TCA_CAKE_TARGET, q->target))
		goto nla_put_failure;

	if (nla_put_u32(skb, TCA_CAKE_AUTORATE,
			!!(q->rate_flags & CAKE_FLAG_AUTORATE_INGRESS)))
		goto nla_put_failure;

	if (nla_put_u32(skb, TCA_CAKE_INGRESS,
			!!(q->rate_flags & CAKE_FLAG_INGRESS)))
		goto nla_put_failure;

	if (nla_put_u32(skb, TCA_CAKE_ACK_FILTER, q->ack_filter))
		goto nla_put_failure;

	if (nla_put_u32(skb, TCA_CAKE_MEMORY, q->buffer_config_limit))
		goto nla_put_failure;

	return nla_nest_end(skb, opts);

nla_put_failure:
	return -1;
}

static int cake_dump_stats(struct Qdisc *sch, struct gnet_dump *d)
{
	struct cake_sched_data *q = qdisc_priv(sch);
	struct tc_cake_xstats *st;
	size_t size = (sizeof(*st) +
		       sizeof(struct tc_cake_tin_stats) * q->tin_cnt);
	int i;

	st = cake_zalloc(size);

	if (!st)
		return -1;

	st->version = 0x102; /* old userspace code discards versions > 0xFF */
	st->tin_stats_size = sizeof(struct tc_cake_tin_stats);
	st->tin_cnt = q->tin_cnt;

	st->avg_trnoff = (q->avg_trnoff + 0x8000) >> 16;
	st->max_netlen = q->max_netlen;
	st->max_adjlen = q->max_adjlen;
	st->min_netlen = q->min_netlen;
	st->min_adjlen = q->min_adjlen;

	for (i = 0; i < q->tin_cnt; i++) {
		struct cake_tin_data *b = &q->tins[q->tin_order[i]];
		struct tc_cake_tin_stats *tstat = &st->tin_stats[i];

		tstat->threshold_rate = b->tin_rate_bps;
		tstat->target_us      = cobalt_time_to_us(b->cparams.target);
		tstat->interval_us    = cobalt_time_to_us(b->cparams.interval);

		/* TODO FIXME: add missing aspects of these composite stats */
		tstat->sent.packets       = b->packets;
		tstat->sent.bytes	  = b->bytes;
		tstat->dropped.packets    = b->tin_dropped;
		tstat->ecn_marked.packets = b->tin_ecn_mark;
		tstat->backlog.bytes      = b->tin_backlog;
		tstat->ack_drops.packets  = b->ack_drops;

		tstat->peak_delay_us = cobalt_time_to_us(b->peak_delay);
		tstat->avge_delay_us = cobalt_time_to_us(b->avge_delay);
		tstat->base_delay_us = cobalt_time_to_us(b->base_delay);

		tstat->way_indirect_hits = b->way_hits;
		tstat->way_misses	 = b->way_misses;
		tstat->way_collisions    = b->way_collisions;

		tstat->sparse_flows      = b->sparse_flow_count +
					   b->decaying_flow_count;
		tstat->bulk_flows	 = b->bulk_flow_count;
		tstat->unresponse_flows  = b->unresponsive_flow_count;
		tstat->spare		 = 0;
		tstat->max_skblen	 = b->max_skblen;

		tstat->flow_quantum	 = b->flow_quantum;
	}
	st->capacity_estimate = q->avg_peak_bandwidth;
	st->memory_limit      = q->buffer_limit;
	st->memory_used       = q->buffer_max_used;

	i = gnet_stats_copy_app(d, st, size);
	cake_free(st);
	return i;
}

static struct Qdisc_ops cake_qdisc_ops __read_mostly = {
	.id		=	"cake",
	.priv_size	=	sizeof(struct cake_sched_data),
	.enqueue	=	cake_enqueue,
	.dequeue	=	cake_dequeue,
	.peek		=	qdisc_peek_dequeued,
	.init		=	cake_init,
	.reset		=	cake_reset,
	.destroy	=	cake_destroy,
	.change		=	cake_change,
	.dump		=	cake_dump,
	.dump_stats	=	cake_dump_stats,
	.owner		=	THIS_MODULE,
};

static int __init cake_module_init(void)
{
	return register_qdisc(&cake_qdisc_ops);
}

static void __exit cake_module_exit(void)
{
	unregister_qdisc(&cake_qdisc_ops);
}

module_init(cake_module_init)
module_exit(cake_module_exit)
MODULE_AUTHOR("Jonathan Morton");
MODULE_LICENSE("Dual BSD/GPL");
MODULE_DESCRIPTION("The CAKE shaper.");<|MERGE_RESOLUTION|>--- conflicted
+++ resolved
@@ -616,15 +616,7 @@
 	return drop;
 }
 
-<<<<<<< HEAD
-#if IS_ENABLED(CONFIG_NF_CONNTRACK)
-=======
 #if IS_RECHABLE(CONFIG_NF_CONNTRACK)
-#if KERNEL_VERSION(4, 0, 0) > LINUX_VERSION_CODE
-#define tc_skb_protocol(_skb) \
-(vlan_tx_tag_present(_skb) ? _skb->vlan_proto : _skb->protocol)
-#endif
->>>>>>> 3ecb882f
 
 static inline void cake_update_flowkeys(struct flow_keys *keys,
 					const struct sk_buff *skb)
